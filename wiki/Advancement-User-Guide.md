--- conflicted
+++ resolved
@@ -39,13 +39,9 @@
 ![Basic Advancement Configuration](https://github.com/foundryvtt/dnd5e/assets/86370342/e89f215e-8048-4aa1-a051-1632fbcd970f)
     
 ## Hit Points
-<<<<<<< HEAD
 This advancement item will prompt for the user to Roll for HP or use the average, using the Hit Die noted in the Details tab of the Class item.  
 For more information, see [Hit Points Advancement](Advancement-Type-Hit-Points.md)
-=======
-This advancement item will prompt for the user to Roll for HP or use the average, using the Hit Die noted in the Details tab of the Class item.
-See [Hit Points Advancement](Advancement-Type-Hit-Points.md) for more info
->>>>>>> f64e06ee
+
 
 ## Item Grant
 This advancement can grant another item on level up (e.g. Class Features, Equipment). It should not be used for Class Spellcasting as a separate Advancement type is planned for that. It can be used for Racial Spellcasting, however.  
