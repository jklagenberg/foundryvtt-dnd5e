--- conflicted
+++ resolved
@@ -2,22 +2,14 @@
   "id": "dnd5e",
   "title": "Dungeons & Dragons Fifth Edition",
   "description": "A system for playing the fifth edition of the world's most popular role-playing game in the Foundry Virtual Tabletop environment.",
-<<<<<<< HEAD
-  "version": "3.1.2",
-=======
   "version": "3.2.0",
->>>>>>> a50d805b
   "compatibility": {
     "minimum": "11.315",
     "verified": "12"
   },
   "url": "https://github.com/foundryvtt/dnd5e/",
   "manifest": "https://raw.githubusercontent.com/foundryvtt/dnd5e/master/system.json",
-<<<<<<< HEAD
-  "download": "https://github.com/foundryvtt/dnd5e/releases/download/release-3.1.2/dnd5e-release-3.1.2.zip",
-=======
   "download": "https://github.com/foundryvtt/dnd5e/releases/download/release-3.2.0/dnd5e-release-3.2.0.zip",
->>>>>>> a50d805b
   "authors": [
     {
       "name": "Atropos",
