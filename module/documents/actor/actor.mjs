import Proficiency from "./proficiency.mjs";
import * as Trait from "./trait.mjs";
import SystemDocumentMixin from "../mixins/document.mjs";
import { d20Roll } from "../../dice/dice.mjs";
import { simplifyBonus } from "../../utils.mjs";
import ShortRestDialog from "../../applications/actor/short-rest.mjs";
import LongRestDialog from "../../applications/actor/long-rest.mjs";
import PropertyAttribution from "../../applications/property-attribution.mjs";
import { SummonsData } from "../../data/item/fields/summons-field.mjs";
import ActiveEffect5e from "../active-effect.mjs";
import Item5e from "../item.mjs";
import { createRollLabel } from "../../enrichers.mjs";

/**
 * Extend the base Actor class to implement additional system-specific logic.
 */
export default class Actor5e extends SystemDocumentMixin(Actor) {

  /**
   * The data source for Actor5e.classes allowing it to be lazily computed.
   * @type {Object<Item5e>}
   * @private
   */
  _classes;

  /**
   * Mapping of item source IDs to the items.
   * @type {Map<string, Item5e>}
   */
  sourcedItems = this.sourcedItems;

  /* -------------------------------------------- */
  /*  Properties                                  */
  /* -------------------------------------------- */

  /**
   * A mapping of classes belonging to this Actor.
   * @type {Object<Item5e>}
   */
  get classes() {
    if ( this._classes !== undefined ) return this._classes;
    if ( !["character", "npc"].includes(this.type) ) return this._classes = {};
    return this._classes = this.items.filter(item => item.type === "class").reduce((obj, cls) => {
      obj[cls.identifier] = cls;
      return obj;
    }, {});
  }

  /* -------------------------------------------- */

  /**
   * Is this Actor currently polymorphed into some other creature?
   * @type {boolean}
   */
  get isPolymorphed() {
    return this.getFlag("dnd5e", "isPolymorphed") || false;
  }

  /* -------------------------------------------- */

  /**
   * The Actor's currently equipped armor, if any.
   * @type {Item5e|null}
   */
  get armor() {
    return this.system.attributes.ac.equippedArmor ?? null;
  }

  /* -------------------------------------------- */

  /**
   * The Actor's currently equipped shield, if any.
   * @type {Item5e|null}
   */
  get shield() {
    return this.system.attributes.ac.equippedShield ?? null;
  }

  /* -------------------------------------------- */

  /**
   * The items this actor is concentrating on, and the relevant effects.
   * @type {{items: Set<Item5e>, effects: Set<ActiveEffect5e>}}
   */
  get concentration() {
    const concentration = {
      items: new Set(),
      effects: new Set()
    };

    const limit = this.system.attributes?.concentration?.limit ?? 0;
    if ( !limit ) return concentration;

    for ( const effect of this.effects ) {
      if ( !effect.statuses.has(CONFIG.specialStatusEffects.CONCENTRATING) ) continue;
      const data = effect.getFlag("dnd5e", "itemData");
      concentration.effects.add(effect);
      if ( data ) {
        const item = typeof data === "string"
          ? this.items.get(data)
          : new Item.implementation(data, { keepId: true, parent: this });
        if ( item ) concentration.items.add(item);
      }
    }
    return concentration;
  }

  /* -------------------------------------------- */

  /**
   * Creatures summoned by this actor.
   * @type {Actor5e[]}
   */
  get summonedCreatures() {
    return SummonsData.summonedCreatures(this);
  }

  /* -------------------------------------------- */
  /*  Methods                                     */
  /* -------------------------------------------- */

  /** @inheritdoc */
  _initializeSource(source, options={}) {
    source = super._initializeSource(source, options);
    if ( !source._id || !options.pack || dnd5e.moduleArt.suppressArt ) return source;
    const uuid = `Compendium.${options.pack}.${source._id}`;
    const art = game.dnd5e.moduleArt.map.get(uuid);
    if ( art?.actor || art?.token ) {
      if ( art.actor ) source.img = art.actor;
      if ( typeof art.token === "string" ) source.prototypeToken.texture.src = art.token;
      else if ( art.token ) foundry.utils.mergeObject(source.prototypeToken, art.token);
      const biography = source.system.details?.biography;
      if ( art.credit && biography ) {
        if ( typeof biography.value !== "string" ) biography.value = "";
        biography.value += `<p>${art.credit}</p>`;
      }
    }
    return source;
  }

  /* -------------------------------------------- */

  /** @inheritDoc */
  prepareData() {
    if ( this.system.modelProvider !== dnd5e ) return super.prepareData();
    this._classes = undefined;
    this._preparationWarnings = [];
    super.prepareData();
    this.items.forEach(item => item.prepareFinalAttributes());
  }

  /* --------------------------------------------- */

  /** @inheritDoc */
  prepareEmbeddedDocuments() {
    this.sourcedItems = new Map();
    this._embeddedPreparation = true;
    super.prepareEmbeddedDocuments();
    delete this._embeddedPreparation;
  }

  /* --------------------------------------------- */

  /** @inheritDoc */
  applyActiveEffects() {
    this._prepareScaleValues();
    if ( this.system?.prepareEmbeddedData instanceof Function ) this.system.prepareEmbeddedData();
    // The Active Effects do not have access to their parent at preparation time, so we wait until this stage to
    // determine whether they are suppressed or not.
    for ( const effect of this.allApplicableEffects() ) {
      effect.determineSuppression();
    }
    return super.applyActiveEffects();
  }

  /* -------------------------------------------- */

  /** @inheritDoc */
  *allApplicableEffects() {
    for ( const effect of super.allApplicableEffects() ) {
      if ( (effect.getFlag("dnd5e", "type") !== "enchantment") && !effect.getFlag("dnd5e", "rider") ) yield effect;
    }
  }

  /* -------------------------------------------- */

  /** @inheritDoc */
  prepareDerivedData() {
    const origin = this.getFlag("dnd5e", "summon.origin");
    // TODO: Replace with parseUuid once V11 support is dropped
    if ( origin && this.token?.id ) SummonsData.trackSummon(origin.split(".Item.")[0], this.uuid);

    if ( (this.system.modelProvider !== dnd5e) || (this.type === "group") ) return;

    this.labels = {};

    // Retrieve data for polymorphed actors
    const { originalSkills } = this.getOriginalStats();

    // Prepare abilities, skills, & everything else
    const globalBonuses = this.system.bonuses?.abilities ?? {};
    const rollData = this.getRollData();
    const checkBonus = simplifyBonus(globalBonuses?.check, rollData);
    this._prepareSkills(rollData, globalBonuses, checkBonus, originalSkills);
    this._prepareTools(rollData, globalBonuses, checkBonus);
    this._prepareArmorClass();
    this._prepareInitiative(rollData, checkBonus);
    this._prepareSpellcasting();
  }

  /* -------------------------------------------- */

  /**
   * Calculate the DC of a concentration save required for a given amount of damage.
   * @param {number} damage  Amount of damage taken.
   * @returns {number}       DC of the required concentration save.
   */
  getConcentrationDC(damage) {
    return Math.max(10, Math.floor(damage * .5));
  }

  /* -------------------------------------------- */

  /**
   * Return the amount of experience required to gain a certain character level.
   * @param {number} level  The desired level.
   * @returns {number}      The XP required.
   */
  getLevelExp(level) {
    const levels = CONFIG.DND5E.CHARACTER_EXP_LEVELS;
    return levels[Math.min(level, levels.length - 1)];
  }

  /* -------------------------------------------- */

  /**
   * Return the amount of experience granted by killing a creature of a certain CR.
   * @param {number} cr     The creature's challenge rating.
   * @returns {number}      The amount of experience granted per kill.
   */
  getCRExp(cr) {
    if ( cr < 1.0 ) return Math.max(200 * cr, 10);
    return CONFIG.DND5E.CR_EXP_LEVELS[cr];
  }

  /* -------------------------------------------- */

  /**
   * @inheritdoc
   * @param {object} [options]
   * @param {boolean} [options.deterministic] Whether to force deterministic values for data properties that could be
   *                                          either a die term or a flat term.
   */
  getRollData({ deterministic=false }={}) {
    let data;
    if ( this.system.getRollData ) data = this.system.getRollData({ deterministic });
    else data = {...super.getRollData()};
    data.flags = {...this.flags};
    data.name = this.name;
    return data;
  }

  /* -------------------------------------------- */

  /**
   * Is this actor under the effect of this property from some status or due to its level of exhaustion?
   * @param {string} key      A key in `DND5E.conditionEffects`.
   * @returns {boolean}       Whether the actor is affected.
   */
  hasConditionEffect(key) {
    const props = CONFIG.DND5E.conditionEffects[key] ?? new Set();
    const level = this.system.attributes?.exhaustion ?? null;
    const imms = this.system.traits?.ci?.value ?? new Set();
    const statuses = this.statuses;
    return props.some(k => {
      const l = Number(k.split("-").pop());
      return (statuses.has(k) && !imms.has(k))
        || (!imms.has("exhaustion") && (level !== null) && Number.isInteger(l) && (level >= l));
    });
  }

  /* -------------------------------------------- */
  /*  Base Data Preparation Helpers               */
  /* -------------------------------------------- */

  /**
   * Derive any values that have been scaled by the Advancement system.
   * Mutates the value of the `system.scale` object.
   * @protected
   */
  _prepareScaleValues() {
    this.system.scale = this.items.reduce((scale, item) => {
      if ( CONFIG.DND5E.advancementTypes.ScaleValue.validItemTypes.has(item.type) ) {
        scale[item.identifier] = item.scaleValues;
      }
      return scale;
    }, {});
  }

  /* -------------------------------------------- */
  /*  Derived Data Preparation Helpers            */
  /* -------------------------------------------- */

  /**
   * Prepare skill checks. Mutates the values of system.skills.
   * @param {object} rollData         Data produced by `getRollData` to be applied to bonus formulas.
   * @param {object} globalBonuses     Global bonus data.
   * @param {number} globalCheckBonus  Global ability check bonus.
   * @param {object} originalSkills    A transformed actor's original actor's skills.
   * @protected
   */
  _prepareSkills(rollData, globalBonuses, globalCheckBonus, originalSkills) {
    if ( this.type === "vehicle" ) return;

    // Skill modifiers
    for ( const [id, skillData] of Object.entries(this.system.skills) ) {
      this._prepareSkill(id, { skillData, rollData, originalSkills, globalCheckBonus, globalBonuses });
    }
  }

  /* -------------------------------------------- */

  /**
   * Prepares data for a specific skill.
   * @param {string} skillId                     The id of the skill to prepare data for.
   * @param {object} [options]                   Additional options.
   * @param {SkillData} [options.skillData]      The base skill data for this skill.
   *                                             If undefined, `this.system.skill[skillId]` is used.
   * @param {object} [options.rollData]          RollData for this actor, used to evaluate dice terms in bonuses.
   *                                             If undefined, `this.getRollData()` is used.
   * @param {object} [options.originalSkills]    Original skills if actor is polymorphed.
   *                                             If undefined, the skills of the actor identified by
   *                                             `this.flags.dnd5e.originalActor` are used.
   * @param {object} [options.globalBonuses]     Global ability bonuses for this actor.
   *                                             If undefined, `this.system.bonuses.abilities` is used.
   * @param {number} [options.globalCheckBonus]  Global check bonus for this actor.
   *                                             If undefined, `globalBonuses.check` will be evaluated using `rollData`.
   * @param {number} [options.globalSkillBonus]  Global skill bonus for this actor.
   *                                             If undefined, `globalBonuses.skill` will be evaluated using `rollData`.
   * @param {string} [options.ability]           The ability to compute bonuses based on.
   *                                             If undefined, skillData.ability is used.
   * @returns {SkillData}
   * @internal
   */
  _prepareSkill(skillId, {
    skillData, rollData, originalSkills, globalBonuses,
    globalCheckBonus, globalSkillBonus, ability
  }={}) {
    const flags = this.flags.dnd5e ?? {};

    skillData ??= foundry.utils.deepClone(this.system.skills[skillId]);
    rollData ??= this.getRollData();
    originalSkills ??= flags.originalActor ? game.actors?.get(flags.originalActor)?.system?.skills : null;
    globalBonuses ??= this.system.bonuses?.abilities ?? {};
    globalCheckBonus ??= simplifyBonus(globalBonuses.check, rollData);
    globalSkillBonus ??= simplifyBonus(globalBonuses.skill, rollData);
    ability ??= skillData.ability;
    const abilityData = this.system.abilities[ability];
    skillData.ability = ability;

    const feats = CONFIG.DND5E.characterFlags;

    const baseBonus = simplifyBonus(skillData.bonuses?.check, rollData);
    let roundDown = true;

    // Remarkable Athlete
    if ( this._isRemarkableAthlete(skillData.ability) && (skillData.value < 0.5) ) {
      skillData.value = 0.5;
      roundDown = false;
    }

    // Jack of All Trades
    else if ( flags.jackOfAllTrades && (skillData.value < 0.5) ) {
      skillData.value = 0.5;
    }

    // Polymorph Skill Proficiencies
    if ( originalSkills ) {
      skillData.value = Math.max(skillData.value, originalSkills[skillId].value);
    }

    // Compute modifier
    const checkBonusAbl = simplifyBonus(abilityData?.bonuses?.check, rollData);
    skillData.bonus = baseBonus + globalCheckBonus + checkBonusAbl + globalSkillBonus;
    skillData.mod = abilityData?.mod ?? 0;
    skillData.prof = new Proficiency(this.system.attributes.prof, skillData.value, roundDown);
    skillData.proficient = skillData.value;
    skillData.total = skillData.mod + skillData.bonus;
    if ( Number.isNumeric(skillData.prof.term) ) skillData.total += skillData.prof.flat;

    // Compute passive bonus
    const passive = flags.observantFeat && feats.observantFeat.skills.includes(skillId) ? 5 : 0;
    const passiveBonus = simplifyBonus(skillData.bonuses?.passive, rollData);
    skillData.passive = 10 + skillData.mod + skillData.bonus + skillData.prof.flat + passive + passiveBonus;

    return skillData;
  }

  /* -------------------------------------------- */

  /**
   * Prepare tool checks. Mutates the values of system.tools.
   * @param {object} bonusData       Data produced by `getRollData` to be applied to bonus formulae.
   * @param {object} globalBonuses   Global bonus data.
   * @param {number} checkBonus      Global ability check bonus.
   * @protected
   */
  _prepareTools(bonusData, globalBonuses, checkBonus) {
    if ( this.type === "vehicle" ) return;
    const flags = this.flags.dnd5e ?? {};
    for ( const tool of Object.values(this.system.tools) ) {
      const ability = this.system.abilities[tool.ability];
      const baseBonus = simplifyBonus(tool.bonuses.check, bonusData);
      let roundDown = true;

      // Remarkable Athlete.
      if ( this._isRemarkableAthlete(tool.ability) && (tool.value < 0.5) ) {
        tool.value = 0.5;
        roundDown = false;
      }

      // Jack of All Trades.
      else if ( flags.jackOfAllTrades && (tool.value < 0.5) ) tool.value = 0.5;

      const checkBonusAbl = simplifyBonus(ability?.bonuses?.check, bonusData);
      tool.bonus = baseBonus + checkBonus + checkBonusAbl;
      tool.mod = ability?.mod ?? 0;
      tool.prof = new Proficiency(this.system.attributes.prof, tool.value, roundDown);
      tool.total = tool.mod + tool.bonus;
      if ( Number.isNumeric(tool.prof.term) ) tool.total += tool.prof.flat;
    }
  }

  /* -------------------------------------------- */

  /**
   * Prepare a character's AC value from their equipped armor and shield.
   * Mutates the value of the `system.attributes.ac` object.
   */
  _prepareArmorClass() {
    const ac = this.system.attributes.ac;

    // Apply automatic migrations for older data structures
    let cfg = CONFIG.DND5E.armorClasses[ac.calc];
    if ( !cfg ) {
      ac.calc = "flat";
      if ( Number.isNumeric(ac.value) ) ac.flat = Number(ac.value);
      cfg = CONFIG.DND5E.armorClasses.flat;
    }

    // Identify Equipped Items
    const armorTypes = new Set(Object.keys(CONFIG.DND5E.armorTypes));
    const {armors, shields} = this.itemTypes.equipment.reduce((obj, equip) => {
      if ( !equip.system.equipped || !armorTypes.has(equip.system.type.value) ) return obj;
      if ( equip.system.type.value === "shield" ) obj.shields.push(equip);
      else obj.armors.push(equip);
      return obj;
    }, {armors: [], shields: []});
    const rollData = this.getRollData({ deterministic: true });

    // Determine base AC
    switch ( ac.calc ) {

      // Flat AC (no additional bonuses)
      case "flat":
        ac.value = Number(ac.flat);
        return;

      // Natural AC (includes bonuses)
      case "natural":
        ac.base = Number(ac.flat);
        break;

      default:
        let formula = ac.calc === "custom" ? ac.formula : cfg.formula;
        if ( armors.length ) {
          if ( armors.length > 1 ) this._preparationWarnings.push({
            message: game.i18n.localize("DND5E.WarnMultipleArmor"), type: "warning"
          });
          const armorData = armors[0].system.armor;
          const isHeavy = armors[0].system.type.value === "heavy";
          ac.armor = armorData.value ?? ac.armor;
          ac.dex = isHeavy ? 0 : Math.min(armorData.dex ?? Infinity, this.system.abilities.dex?.mod ?? 0);
          ac.equippedArmor = armors[0];
        }
        else ac.dex = this.system.abilities.dex?.mod ?? 0;

        rollData.attributes.ac = ac;
        try {
          const replaced = Roll.replaceFormulaData(formula, rollData);
          ac.base = Roll.safeEval(replaced);
        } catch(err) {
          this._preparationWarnings.push({
            message: game.i18n.localize("DND5E.WarnBadACFormula"), link: "armor", type: "error"
          });
          const replaced = Roll.replaceFormulaData(CONFIG.DND5E.armorClasses.default.formula, rollData);
          ac.base = Roll.safeEval(replaced);
        }
        break;
    }

    // Equipped Shield
    if ( shields.length ) {
      if ( shields.length > 1 ) this._preparationWarnings.push({
        message: game.i18n.localize("DND5E.WarnMultipleShields"), type: "warning"
      });
      ac.shield = shields[0].system.armor.value ?? 0;
      ac.equippedShield = shields[0];
    }

    // Compute total AC and return
    ac.bonus = simplifyBonus(ac.bonus, rollData);
    ac.value = ac.base + ac.shield + ac.bonus + ac.cover;
  }

  /* -------------------------------------------- */

  /**
   * Prepare the initiative data for an actor.
   * Mutates the value of the system.attributes.init object.
   * @param {object} bonusData         Data produced by getRollData to be applied to bonus formulas
   * @param {number} globalCheckBonus  Global ability check bonus
   * @protected
   */
  _prepareInitiative(bonusData, globalCheckBonus=0) {
    const init = this.system.attributes.init ??= {};
    const flags = this.flags.dnd5e || {};

    // Compute initiative modifier
    const abilityId = init.ability || CONFIG.DND5E.defaultAbilities.initiative;
    const ability = this.system.abilities?.[abilityId] || {};
    init.mod = ability.mod ?? 0;

    // Initiative proficiency
    const prof = this.system.attributes.prof ?? 0;
    const ra = flags.remarkableAthlete && ["str", "dex", "con"].includes(abilityId);
    init.prof = new Proficiency(prof, (flags.jackOfAllTrades || ra) ? 0.5 : 0, !ra);

    // Total initiative includes all numeric terms
    const initBonus = simplifyBonus(init.bonus, bonusData);
    const abilityBonus = simplifyBonus(ability.bonuses?.check, bonusData);
    init.total = init.mod + initBonus + abilityBonus + globalCheckBonus
      + (flags.initiativeAlert ? 5 : 0)
      + (Number.isNumeric(init.prof.term) ? init.prof.flat : 0);
  }

  /* -------------------------------------------- */
  /*  Spellcasting Preparation                    */
  /* -------------------------------------------- */

  /**
   * Prepare data related to the spell-casting capabilities of the Actor.
   * Mutates the value of the system.spells object.
   * @protected
   */
  _prepareSpellcasting() {
    if ( !this.system.spells ) return;

    // Spellcasting DC and modifier
    const spellcastingAbility = this.system.abilities[this.system.attributes.spellcasting];
    this.system.attributes.spelldc = spellcastingAbility ? spellcastingAbility.dc : 8 + this.system.attributes.prof;
    this.system.attributes.spellmod = spellcastingAbility ? spellcastingAbility.mod : 0;

    // Translate the list of classes into spellcasting progression
    const progression = { slot: 0, pact: 0 };
    const types = {};

    // Grab all classes with spellcasting
    const classes = this.items.filter(cls => {
      if ( cls.type !== "class" ) return false;
      const type = cls.spellcasting.type;
      if ( !type ) return false;
      types[type] ??= 0;
      types[type] += 1;
      return true;
    });

    for ( const cls of classes ) this.constructor.computeClassProgression(
      progression, cls, { actor: this, count: types[cls.spellcasting.type] }
    );

    if ( this.type === "npc" ) {
      if ( progression.slot || progression.pact ) this.system.details.spellLevel = progression.slot || progression.pact;
      else progression.slot = this.system.details.spellLevel ?? 0;
    }

    for ( const type of Object.keys(CONFIG.DND5E.spellcastingTypes) ) {
      this.constructor.prepareSpellcastingSlots(this.system.spells, type, progression, { actor: this });
    }
  }

  /* -------------------------------------------- */

  /**
   * Contribute to the actor's spellcasting progression.
   * @param {object} progression                             Spellcasting progression data. *Will be mutated.*
   * @param {Item5e} cls                                     Class for whom this progression is being computed.
   * @param {object} [config={}]
   * @param {Actor5e|null} [config.actor]                    Actor for whom the data is being prepared.
   * @param {SpellcastingDescription} [config.spellcasting]  Spellcasting descriptive object.
   * @param {number} [config.count=1]                        Number of classes with this type of spellcasting.
   */
  static computeClassProgression(progression, cls, {actor, spellcasting, count=1}={}) {
    const type = cls.spellcasting.type;
    spellcasting = spellcasting ?? cls.spellcasting;

    /**
     * A hook event that fires while computing the spellcasting progression for each class on each actor.
     * The actual hook names include the spellcasting type (e.g. `dnd5e.computeLeveledProgression`).
     * @param {object} progression                    Spellcasting progression data. *Will be mutated.*
     * @param {Actor5e|null} [actor]                  Actor for whom the data is being prepared.
     * @param {Item5e} cls                            Class for whom this progression is being computed.
     * @param {SpellcastingDescription} spellcasting  Spellcasting descriptive object.
     * @param {number} count                          Number of classes with this type of spellcasting.
     * @returns {boolean}  Explicitly return false to prevent default progression from being calculated.
     * @function dnd5e.computeSpellcastingProgression
     * @memberof hookEvents
     */
    const allowed = Hooks.call(
      `dnd5e.compute${type.capitalize()}Progression`, progression, actor, cls, spellcasting, count
    );

    if ( allowed && (type === "pact") ) {
      this.computePactProgression(progression, actor, cls, spellcasting, count);
    } else if ( allowed && (type === "leveled") ) {
      this.computeLeveledProgression(progression, actor, cls, spellcasting, count);
    }
  }

  /* -------------------------------------------- */

  /**
   * Contribute to the actor's spellcasting progression for a class with leveled spellcasting.
   * @param {object} progression                    Spellcasting progression data. *Will be mutated.*
   * @param {Actor5e} actor                         Actor for whom the data is being prepared.
   * @param {Item5e} cls                            Class for whom this progression is being computed.
   * @param {SpellcastingDescription} spellcasting  Spellcasting descriptive object.
   * @param {number} count                          Number of classes with this type of spellcasting.
   */
  static computeLeveledProgression(progression, actor, cls, spellcasting, count) {
    const prog = CONFIG.DND5E.spellcastingTypes.leveled.progression[spellcasting.progression];
    if ( !prog ) return;
    const rounding = prog.roundUp ? Math.ceil : Math.floor;
    progression.slot += rounding(spellcasting.levels / prog.divisor ?? 1);
    // Single-classed, non-full progression rounds up, rather than down.
    if ( (count === 1) && (prog.divisor > 1) && progression.slot ) {
      progression.slot = Math.ceil(spellcasting.levels / prog.divisor);
    }
  }

  /* -------------------------------------------- */

  /**
   * Contribute to the actor's spellcasting progression for a class with pact spellcasting.
   * @param {object} progression                    Spellcasting progression data. *Will be mutated.*
   * @param {Actor5e} actor                         Actor for whom the data is being prepared.
   * @param {Item5e} cls                            Class for whom this progression is being computed.
   * @param {SpellcastingDescription} spellcasting  Spellcasting descriptive object.
   * @param {number} count                          Number of classes with this type of spellcasting.
   */
  static computePactProgression(progression, actor, cls, spellcasting, count) {
    progression.pact += spellcasting.levels;
  }

  /* -------------------------------------------- */

  /**
   * Prepare actor's spell slots using progression data.
   * @param {object} spells           The `data.spells` object within actor's data. *Will be mutated.*
   * @param {string} type             Type of spellcasting slots being prepared.
   * @param {object} progression      Spellcasting progression data.
   * @param {object} [config]
   * @param {Actor5e} [config.actor]  Actor for whom the data is being prepared.
   */
  static prepareSpellcastingSlots(spells, type, progression, {actor}={}) {
    /**
     * A hook event that fires to convert the provided spellcasting progression into spell slots.
     * The actual hook names include the spellcasting type (e.g. `dnd5e.prepareLeveledSlots`).
     * @param {object} spells        The `data.spells` object within actor's data. *Will be mutated.*
     * @param {Actor5e} actor        Actor for whom the data is being prepared.
     * @param {object} progression   Spellcasting progression data.
     * @returns {boolean}            Explicitly return false to prevent default preparation from being performed.
     * @function dnd5e.prepareSpellcastingSlots
     * @memberof hookEvents
     */
    const allowed = Hooks.call(`dnd5e.prepare${type.capitalize()}Slots`, spells, actor, progression);

    if ( allowed && (type === "pact") ) this.preparePactSlots(spells, actor, progression);
    else if ( allowed && (type === "leveled") ) this.prepareLeveledSlots(spells, actor, progression);
  }

  /* -------------------------------------------- */

  /**
   * Prepare leveled spell slots using progression data.
   * @param {object} spells        The `data.spells` object within actor's data. *Will be mutated.*
   * @param {Actor5e} actor        Actor for whom the data is being prepared.
   * @param {object} progression   Spellcasting progression data.
   */
  static prepareLeveledSlots(spells, actor, progression) {
    const levels = Math.clamp(progression.slot, 0, CONFIG.DND5E.maxLevel);
    const slots = CONFIG.DND5E.SPELL_SLOT_TABLE[Math.min(levels, CONFIG.DND5E.SPELL_SLOT_TABLE.length) - 1] ?? [];
    for ( const level of Array.fromRange(Object.keys(CONFIG.DND5E.spellLevels).length - 1, 1) ) {
      const slot = spells[`spell${level}`] ??= { value: 0 };
      slot.level = level;
      slot.max = Number.isNumeric(slot.override) ? Math.max(parseInt(slot.override), 0) : slots[level - 1] ?? 0;
    }
  }

  /* -------------------------------------------- */

  /**
   * Prepare non-leveled spell slots using progression data.
   * @param {object} spells        The `data.spells` object within actor's data. *Will be mutated.*
   * @param {Actor5e} actor        Actor for whom the data is being prepared.
   * @param {object} progression   Spellcasting progression data.
   * @param {string} key           The internal key for these spell slots on the actor.
   * @param {object} table         The table used for determining the progression of slots.
   */
  static prepareAltSlots(spells, actor, progression, key, table) {
    // Spell data:
    // - x.level: Slot level for casting
    // - x.max: Total number of slots
    // - x.value: Currently available slots
    // - x.override: Override number of available spell slots

    let keyLevel = Math.clamp(progression[key], 0, CONFIG.DND5E.maxLevel);
    spells[key] ??= {};
    const override = Number.isNumeric(spells[key].override) ? parseInt(spells[key].override) : null;

    // Slot override
    if ( (keyLevel === 0) && (actor.type === "npc") && (override !== null) ) {
      keyLevel = actor.system.details.spellLevel;
    }

    const [, keyConfig] = Object.entries(table).reverse().find(([l]) => Number(l) <= keyLevel) ?? [];
    if ( keyConfig ) {
      spells[key].level = keyConfig.level;
      if ( override === null ) spells[key].max = keyConfig.slots;
      else spells[key].max = Math.max(override, 1);
      spells[key].value = Math.min(spells[key].value, spells[key].max);
    }

    else {
      spells[key].max = override || 0;
      spells[key].level = (spells[key].max > 0) ? 1 : 0;
    }
  }

  /* -------------------------------------------- */

  /**
   * Convenience method for preparing pact slots specifically.
   * @param {object} spells        The `data.spells` object within actor's data. *Will be mutated.*
   * @param {Actor5e} actor        Actor for whom the data is being prepared.
   * @param {object} progression   Spellcasting progression data.
   */
  static preparePactSlots(spells, actor, progression) {
    this.prepareAltSlots(spells, actor, progression, "pact", CONFIG.DND5E.pactCastingProgression);
  }

  /* -------------------------------------------- */
  /*  Event Handlers                              */
  /* -------------------------------------------- */

  /** @inheritdoc */
  async _preCreate(data, options, user) {
    if ( (await super._preCreate(data, options, user)) === false ) return false;

    const sourceId = this.getFlag("core", "sourceId");
    if ( sourceId?.startsWith("Compendium.") ) return;

    // Configure prototype token settings
    const prototypeToken = {};
    if ( "size" in (this.system.traits || {}) ) {
      const size = CONFIG.DND5E.actorSizes[this.system.traits.size || "med"].token ?? 1;
      if ( !foundry.utils.hasProperty(data, "prototypeToken.width") ) prototypeToken.width = size;
      if ( !foundry.utils.hasProperty(data, "prototypeToken.height") ) prototypeToken.height = size;
    }
    if ( this.type === "character" ) Object.assign(prototypeToken, {
      sight: { enabled: true }, actorLink: true, disposition: CONST.TOKEN_DISPOSITIONS.FRIENDLY
    });
    this.updateSource({ prototypeToken });
  }

  /* -------------------------------------------- */

  /** @inheritdoc */
  async _preUpdate(changed, options, user) {
    if ( (await super._preUpdate(changed, options, user)) === false ) return false;

    // Apply changes in Actor size to Token width/height
    if ( "size" in (this.system.traits || {}) ) {
      const newSize = foundry.utils.getProperty(changed, "system.traits.size");
      if ( newSize && (newSize !== this.system.traits?.size) ) {
        let size = CONFIG.DND5E.actorSizes[newSize].token ?? 1;
        if ( !foundry.utils.hasProperty(changed, "prototypeToken.width") ) {
          changed.prototypeToken ||= {};
          changed.prototypeToken.height = size;
          changed.prototypeToken.width = size;
        }
      }
    }

    // Reset death save counters and store hp
    if ( "hp" in (this.system.attributes || {}) ) {
      const isDead = this.system.attributes.hp.value <= 0;
      if ( isDead && (foundry.utils.getProperty(changed, "system.attributes.hp.value") > 0) ) {
        foundry.utils.setProperty(changed, "system.attributes.death.success", 0);
        foundry.utils.setProperty(changed, "system.attributes.death.failure", 0);
      }
      foundry.utils.setProperty(options, "dnd5e.hp", { ...this.system.attributes.hp });
    }

    // Record previous exhaustion level.
    if ( Number.isFinite(foundry.utils.getProperty(changed, "system.attributes.exhaustion")) ) {
      foundry.utils.setProperty(options, "dnd5e.originalExhaustion", this.system.attributes.exhaustion);
    }
  }

  /* -------------------------------------------- */

  /**
   * Assign a class item as the original class for the Actor based on which class has the most levels.
   * @returns {Promise<Actor5e>}  Instance of the updated actor.
   * @protected
   */
  _assignPrimaryClass() {
    const classes = this.itemTypes.class.sort((a, b) => b.system.levels - a.system.levels);
    const newPC = classes[0]?.id || "";
    return this.update({"system.details.originalClass": newPC});
  }

  /* -------------------------------------------- */
  /*  Gameplay Mechanics                          */
  /* -------------------------------------------- */

  /** @override */
  async modifyTokenAttribute(attribute, value, isDelta, isBar) {
    if ( attribute === "attributes.hp" ) {
      const hp = this.system.attributes.hp;
      const delta = isDelta ? (-1 * value) : (hp.value + hp.temp) - value;
      return this.applyDamage(delta);
    } else if ( attribute.startsWith(".") ) {
      const item = fromUuidSync(attribute, { relative: this });
      let newValue = item?.system.uses?.value ?? 0;
      if ( isDelta ) newValue += value;
      else newValue = value;
      return item?.update({ "system.uses.value": newValue });
    }
    return super.modifyTokenAttribute(attribute, value, isDelta, isBar);
  }

  /* -------------------------------------------- */

  /**
   * Description of a source of damage.
   *
   * @typedef {object} DamageDescription
   * @property {number} value            Amount of damage.
   * @property {string} type             Type of damage.
   * @property {Set<string>} properties  Physical properties that affect damage application.
   * @property {object} [active]
   * @property {number} [active.multiplier]      Final calculated multiplier.
   * @property {boolean} [active.modifications]  Did modification affect this description?
   * @property {boolean} [active.resistance]     Did resistance affect this description?
   * @property {boolean} [active.vulnerability]  Did vulnerability affect this description?
   * @property {boolean} [active.immunity]       Did immunity affect this description?
   */

  /**
   * Options for damage application.
   *
   * @typedef {object} DamageApplicationOptions
   * @property {boolean|Set<string>} [downgrade]  Should this actor's resistances and immunities be downgraded by one
   *                                              step? A set of damage types to be downgraded or `true` to downgrade
   *                                              all damage types.
   * @property {number} [multiplier=1]         Amount by which to multiply all damage.
   * @property {object|boolean} [ignore]       Set to `true` to ignore all damage modifiers. If set to an object, then
   *                                           values can either be `true` to indicate that the all modifications of
   *                                           that type should be ignored, or a set of specific damage types for which
   *                                           it should be ignored.
   * @property {boolean|Set<string>} [ignore.immunity]       Should this actor's damage immunity be ignored?
   * @property {boolean|Set<string>} [ignore.resistance]     Should this actor's damage resistance be ignored?
   * @property {boolean|Set<string>} [ignore.vulnerability]  Should this actor's damage vulnerability be ignored?
   * @property {boolean|Set<string>} [ignore.modification]   Should this actor's damage modification be ignored?
   * @property {boolean} [invertHealing=true]  Automatically invert healing types to it heals, rather than damages.
   * @property {"damage"|"healing"} [only]     Apply only damage or healing parts. Untyped rolls will always be applied.
   */

  /**
   * Apply a certain amount of damage or healing to the health pool for Actor
   * @param {DamageDescription[]|number} damages     Damages to apply.
   * @param {DamageApplicationOptions} [options={}]  Damage application options.
   * @returns {Promise<Actor5e>}                     A Promise which resolves once the damage has been applied.
   */
  async applyDamage(damages, options={}) {
    const hp = this.system.attributes.hp;
    if ( !hp ) return this; // Group actors don't have HP at the moment

    if ( Number.isNumeric(damages) ) {
      damages = [{ value: damages }];
      options.ignore ??= true;
    }

    damages = this.calculateDamage(damages, options);
    if ( !damages ) return this;

    // Round damage towards zero
    let { amount, temp } = damages.reduce((acc, d) => {
      if ( d.type === "temphp" ) acc.temp += d.value;
      else acc.amount += d.value;
      return acc;
    }, { amount: 0, temp: 0 });
    amount = amount > 0 ? Math.floor(amount) : Math.ceil(amount);

    const deltaTemp = amount > 0 ? Math.min(hp.temp, amount) : 0;
    const deltaHP = Math.clamp(amount - deltaTemp, -hp.damage, hp.value);
    const updates = {
      "system.attributes.hp.temp": hp.temp - deltaTemp,
      "system.attributes.hp.value": hp.value - deltaHP
    };

    if ( temp > updates["system.attributes.hp.temp"] ) updates["system.attributes.hp.temp"] = temp;

    /**
     * A hook event that fires before damage is applied to an actor.
     * @param {Actor5e} actor                     Actor the damage will be applied to.
     * @param {number} amount                     Amount of damage that will be applied.
     * @param {object} updates                    Distinct updates to be performed on the actor.
     * @param {DamageApplicationOptions} options  Additional damage application options.
     * @returns {boolean}                         Explicitly return `false` to prevent damage application.
     * @function dnd5e.preApplyDamage
     * @memberof hookEvents
     */
    if ( Hooks.call("dnd5e.preApplyDamage", this, amount, updates, options) === false ) return this;

    // Delegate damage application to a hook
    // TODO: Replace this in the future with a better modifyTokenAttribute function in the core
    if ( Hooks.call("modifyTokenAttribute", {
      attribute: "attributes.hp",
      value: amount,
      isDelta: false,
      isBar: true
    }, updates) === false ) return this;

    await this.update(updates);

    /**
     * A hook event that fires after damage has been applied to an actor.
     * @param {Actor5e} actor                     Actor that has been damaged.
     * @param {number} amount                     Amount of damage that has been applied.
     * @param {DamageApplicationOptions} options  Additional damage application options.
     * @function dnd5e.applyDamage
     * @memberof hookEvents
     */
    Hooks.callAll("dnd5e.applyDamage", this, amount, options);

    return this;
  }

  /* -------------------------------------------- */

  /**
   * Calculate the damage that will be applied to this actor.
   * @param {DamageDescription[]} damages            Damages to calculate.
   * @param {DamageApplicationOptions} [options={}]  Damage calculation options.
   * @returns {DamageDescription[]|false}            New damage descriptions with changes applied, or `false` if the
   *                                                 calculation was canceled.
   */
  calculateDamage(damages, options={}) {
    damages = foundry.utils.deepClone(damages);

    /**
     * A hook event that fires before damage amount is calculated for an actor.
     * @param {Actor5e} actor                     The actor being damaged.
     * @param {DamageDescription[]} damages       Damage descriptions.
     * @param {DamageApplicationOptions} options  Additional damage application options.
     * @returns {boolean}                         Explicitly return `false` to prevent damage application.
     * @function dnd5e.preCalculateDamage
     * @memberof hookEvents
     */
    if ( Hooks.call("dnd5e.preCalculateDamage", this, damages, options) === false ) return false;

    const multiplier = options.multiplier ?? 1;

    const downgrade = type => options.downgrade === true || options.downgrade?.has?.(type);
    const ignore = (category, type, skipDowngrade) => {
      return options.ignore === true
        || options.ignore?.[category] === true
        || options.ignore?.[category]?.has?.(type)
        || ((category === "immunity") && downgrade(type) && !skipDowngrade)
        || ((category === "resistance") && downgrade(type) && !hasEffect("di", type));
    };

    const traits = this.system.traits ?? {};
    const hasEffect = (category, type, properties) => {
      if ( (category === "dr") && downgrade(type) && hasEffect("di", type, properties)
        && !ignore("immunity", type, true) ) return true;
      const config = traits[category];
      if ( !config?.value.has(type) ) return false;
      if ( !CONFIG.DND5E.damageTypes[type]?.isPhysical || !properties?.size ) return true;
      return !config.bypasses?.intersection(properties)?.size;
    };

    const skipped = type => {
      if ( options.only === "damage" ) return type in CONFIG.DND5E.healingTypes;
      if ( options.only === "healing" ) return type in CONFIG.DND5E.damageTypes;
      return false;
    };

    const rollData = this.getRollData({deterministic: true});

    damages.forEach(d => {
      d.active ??= {};

      // Skip damage types with immunity
      if ( skipped(d.type) || (!ignore("immunity", d.type) && hasEffect("di", d.type, d.properties)) ) {
        d.value = 0;
        d.active.multiplier = 0;
        d.active.immunity = true;
        return;
      }

      // Apply type-specific damage reduction
      if ( !ignore("modification", d.type) && traits.dm?.amount[d.type]
        && !traits.dm.bypasses.intersection(d.properties).size ) {
        const modification = simplifyBonus(traits.dm.amount[d.type], rollData);
        if ( Math.sign(d.value) !== Math.sign(d.value + modification) ) d.value = 0;
        else d.value += modification;
        d.active.modification = true;
      }

      let damageMultiplier = multiplier;

      // Apply type-specific damage resistance
      if ( !ignore("resistance", d.type) && hasEffect("dr", d.type, d.properties) ) {
        damageMultiplier /= 2;
        d.active.resistance = true;
      }

      // Apply type-specific damage vulnerability
      if ( !ignore("vulnerability", d.type) && hasEffect("dv", d.type, d.properties) ) {
        damageMultiplier *= 2;
        d.active.vulnerability = true;
      }

      // Negate healing types
      if ( (options.invertHealing !== false) && (d.type === "healing") ) damageMultiplier *= -1;

      d.value = d.value * damageMultiplier;
      d.active.multiplier = (d.active.multiplier ?? 1) * damageMultiplier;
    });

    /**
     * A hook event that fires after damage values are calculated for an actor.
     * @param {Actor5e} actor                     The actor being damaged.
     * @param {DamageDescription[]} damages       Damage descriptions.
     * @param {DamageApplicationOptions} options  Additional damage application options.
     * @returns {boolean}                         Explicitly return `false` to prevent damage application.
     * @function dnd5e.calculateDamage
     * @memberof hookEvents
     */
    if ( Hooks.call("dnd5e.calculateDamage", this, damages, options) === false ) return false;

    return damages;
  }

  /* -------------------------------------------- */

  /**
   * Apply a certain amount of temporary hit point, but only if it's more than the actor currently has.
   * @param {number} amount       An amount of temporary hit points to set
   * @returns {Promise<Actor5e>}  A Promise which resolves once the temp HP has been applied
   */
  async applyTempHP(amount=0) {
    amount = parseInt(amount);
    const hp = this.system.attributes.hp;

    // Update the actor if the new amount is greater than the current
    const tmp = parseInt(hp.temp) || 0;
    return amount > tmp ? this.update({"system.attributes.hp.temp": amount}) : this;
  }

  /* -------------------------------------------- */

  /**
   * Get a color used to represent the current hit points of an Actor.
   * @param {number} current        The current HP value
   * @param {number} max            The maximum HP value
   * @returns {Color}               The color used to represent the HP percentage
   */
  static getHPColor(current, max) {
    const pct = Math.clamp(current, 0, max) / max;
    return Color.fromRGB([(1-(pct/2)), pct, 0]);
  }

  /* -------------------------------------------- */

  /**
   * Initiate concentration on an item.
   * @param {Item5e} item                        The item on which to being concentration.
   * @param {object} [effectData]                Effect data to merge into the created effect.
   * @returns {Promise<ActiveEffect5e|void>}     A promise that resolves to the created effect.
   */
  async beginConcentrating(item, effectData={}) {
    effectData = ActiveEffect5e.createConcentrationEffectData(item, effectData);

    /**
     * A hook that is called before a concentration effect is created.
     * @function dnd5e.preBeginConcentrating
     * @memberof hookEvents
     * @param {Actor5e} actor         The actor initiating concentration.
     * @param {Item5e} item           The item that will be concentrated on.
     * @param {object} effectData     Data used to create the ActiveEffect.
     * @returns {boolean}             Explicitly return false to prevent the effect from being created.
     */
    if ( Hooks.call("dnd5e.preBeginConcentrating", this, item, effectData) === false ) return;

    const effect = await ActiveEffect5e.create(effectData, { parent: this });

    /**
     * A hook that is called after a concentration effect is created.
     * @function dnd5e.createConcentrating
     * @memberof hookEvents
     * @param {Actor5e} actor             The actor initiating concentration.
     * @param {Item5e} item               The item that is being concentrated on.
     * @param {ActiveEffect5e} effect     The created ActiveEffect instance.
     */
    Hooks.callAll("dnd5e.beginConcentrating", this, item, effect);

    return effect;
  }

  /* -------------------------------------------- */

  /**
   * End concentration on an item.
   * @param {Item5e|ActiveEffect5e|string} [target]    An item or effect to end concentration on, or id of an effect.
   *                                                   If not provided, all maintained effects are removed.
   * @returns {Promise<ActiveEffect5e[]>}              A promise that resolves to the deleted effects.
   */
  async endConcentration(target) {
    let effect;
    const { effects } = this.concentration;

    if ( !target ) {
      return effects.reduce(async (acc, effect) => {
        acc = await acc;
        return acc.concat(await this.endConcentration(effect));
      }, []);
    }

    if ( foundry.utils.getType(target) === "string" ) effect = effects.find(e => e.id === target);
    else if ( target instanceof ActiveEffect5e ) effect = effects.has(target) ? target : null;
    else if ( target instanceof Item5e ) {
      effect = effects.find(e => {
        const data = e.getFlag("dnd5e", "itemData") ?? {};
        return (data === target._id) || (data._id === target._id);
      });
    }
    if ( !effect ) return [];

    /**
     * A hook that is called before a concentration effect is deleted.
     * @function dnd5e.preEndConcentration
     * @memberof hookEvents
     * @param {Actor5e} actor             The actor ending concentration.
     * @param {ActiveEffect5e} effect     The ActiveEffect that will be deleted.
     * @returns {boolean}                 Explicitly return false to prevent the effect from being deleted.
     */
    if ( Hooks.call("dnd5e.preEndConcentration", this, effect) === false) return [];

    await effect.delete();

    /**
     * A hook that is called after a concentration effect is deleted.
     * @function dnd5e.endConcentration
     * @memberof hookEvents
     * @param {Actor5e} actor             The actor ending concentration.
     * @param {ActiveEffect5e} effect     The ActiveEffect that was deleted.
     */
    Hooks.callAll("dnd5e.endConcentration", this, effect);

    return [effect];
  }

  /* -------------------------------------------- */

  /**
   * Create a chat message for this actor with a prompt to challenge concentration.
   * @param {object} [options]
   * @param {number} [options.dc]         The target value of the saving throw.
   * @param {string} [options.ability]    An ability to use instead of the default.
   * @returns {Promise<ChatMessage5e>}    A promise that resolves to the created chat message.
   */
  async challengeConcentration({ dc=10, ability=null }={}) {
    const isConcentrating = this.concentration.effects.size > 0;
    if ( !isConcentrating ) return null;

    const dataset = {
      action: "concentration",
      dc: dc
    };
    if ( ability in CONFIG.DND5E.abilities ) dataset.ability = ability;

    const config = {
      type: "concentration",
      format: "short",
      icon: true
    };

    return ChatMessage.implementation.create({
      content: await renderTemplate("systems/dnd5e/templates/chat/request-card.hbs", {
        dataset: { ...dataset, type: "concentration" },
        buttonLabel: createRollLabel({ ...dataset, ...config }),
        hiddenLabel: createRollLabel({ ...dataset, ...config, hideDC: true })
      }),
      whisper: game.users.filter(user => this.testUserPermission(user, "OWNER")),
      speaker: ChatMessage.implementation.getSpeaker({ actor: this })
    });
  }

  /* -------------------------------------------- */

  /**
   * Determine whether the provided ability is usable for remarkable athlete.
   * @param {string} ability  Ability type to check.
   * @returns {boolean}       Whether the actor has the remarkable athlete flag and the ability is physical.
   * @private
   */
  _isRemarkableAthlete(ability) {
    return this.getFlag("dnd5e", "remarkableAthlete")
      && CONFIG.DND5E.characterFlags.remarkableAthlete.abilities.includes(ability);
  }

  /* -------------------------------------------- */
  /*  Rolling                                     */
  /* -------------------------------------------- */

  /**
   * Roll a Skill Check
   * Prompt the user for input regarding Advantage/Disadvantage and any Situational Bonus
   * @param {string} skillId      The skill id (e.g. "ins")
   * @param {object} options      Options which configure how the skill check is rolled
   * @returns {Promise<D20Roll>}  A Promise which resolves to the created Roll instance
   */
  async rollSkill(skillId, options={}) {
    const skl = this.system.skills[skillId];
    const abl = this.system.abilities[options.ability ?? skl.ability];
    const globalBonuses = this.system.bonuses?.abilities ?? {};
    const parts = ["@mod", "@abilityCheckBonus"];
    const data = this.getRollData();

    // Add ability modifier
    data.mod = abl?.mod ?? 0;
    data.defaultAbility = options.ability ?? skl.ability;

    // Include proficiency bonus
    if ( skl.prof.hasProficiency ) {
      parts.push("@prof");
      data.prof = skl.prof.term;
    }

    // Global ability check bonus
    if ( globalBonuses.check ) {
      parts.push("@checkBonus");
      data.checkBonus = Roll.replaceFormulaData(globalBonuses.check, data);
    }

    // Ability-specific check bonus
    if ( abl?.bonuses?.check ) data.abilityCheckBonus = Roll.replaceFormulaData(abl.bonuses.check, data);
    else data.abilityCheckBonus = 0;

    // Skill-specific skill bonus
    if ( skl.bonuses?.check ) {
      const checkBonusKey = `${skillId}CheckBonus`;
      parts.push(`@${checkBonusKey}`);
      data[checkBonusKey] = Roll.replaceFormulaData(skl.bonuses.check, data);
    }

    // Global skill check bonus
    if ( globalBonuses.skill ) {
      parts.push("@skillBonus");
      data.skillBonus = Roll.replaceFormulaData(globalBonuses.skill, data);
    }

    // Reliable Talent applies to any skill check we have full or better proficiency in
    const reliableTalent = (skl.value >= 1 && this.getFlag("dnd5e", "reliableTalent"));

    // Roll and return
    const flavor = game.i18n.format("DND5E.SkillPromptTitle", {skill: CONFIG.DND5E.skills[skillId]?.label ?? ""});
    const rollData = foundry.utils.mergeObject({
      data: data,
      title: `${flavor}: ${this.name}`,
      flavor,
      chooseModifier: true,
      halflingLucky: this.getFlag("dnd5e", "halflingLucky"),
      reliableTalent,
      messageData: {
        speaker: options.speaker || ChatMessage.getSpeaker({actor: this}),
        "flags.dnd5e.roll": {type: "skill", skillId }
      }
    }, options);
    rollData.parts = parts.concat(options.parts ?? []);

    /**
     * A hook event that fires before a skill check is rolled for an Actor.
     * @function dnd5e.preRollSkill
     * @memberof hookEvents
     * @param {Actor5e} actor                Actor for which the skill check is being rolled.
     * @param {D20RollConfiguration} config  Configuration data for the pending roll.
     * @param {string} skillId               ID of the skill being rolled as defined in `DND5E.skills`.
     * @returns {boolean}                    Explicitly return `false` to prevent skill check from being rolled.
     */
    if ( Hooks.call("dnd5e.preRollSkill", this, rollData, skillId) === false ) return;

    const roll = await d20Roll(rollData);

    /**
     * A hook event that fires after a skill check has been rolled for an Actor.
     * @function dnd5e.rollSkill
     * @memberof hookEvents
     * @param {Actor5e} actor   Actor for which the skill check has been rolled.
     * @param {D20Roll} roll    The resulting roll.
     * @param {string} skillId  ID of the skill that was rolled as defined in `DND5E.skills`.
     */
    if ( roll ) Hooks.callAll("dnd5e.rollSkill", this, roll, skillId);

    return roll;
  }

  /* -------------------------------------------- */

  /**
   * Roll a Tool Check.
   * Prompt the user for input regarding Advantage/Disadvantage and any Situational Bonuses.
   * @param {string} toolId       The identifier of the tool being rolled.
   * @param {object} options      Options which configure how the tool check is rolled.
   * @returns {Promise<D20Roll>}  A Promise which resolves to the created Roll instance.
   */
  async rollToolCheck(toolId, options={}) {
    // Prepare roll data.
    const tool = this.system.tools[toolId];
    const ability = this.system.abilities[options.ability || (tool?.ability ?? "int")];
    const globalBonuses = this.system.bonuses?.abilities ?? {};
    const parts = ["@mod", "@abilityCheckBonus"];
    const data = this.getRollData();

    // Add ability modifier.
    data.mod = ability?.mod ?? 0;
    data.defaultAbility = options.ability || (tool?.ability ?? "int");

    // Add proficiency.
    const prof = options.prof ?? tool?.prof;
    if ( prof?.hasProficiency ) {
      parts.push("@prof");
      data.prof = prof.term;
    }

    // Global ability check bonus.
    if ( globalBonuses.check ) {
      parts.push("@checkBonus");
      data.checkBonus = Roll.replaceFormulaData(globalBonuses.check, data);
    }

    // Ability-specific check bonus.
    if ( ability?.bonuses.check ) data.abilityCheckBonus = Roll.replaceFormulaData(ability.bonuses.check, data);
    else data.abilityCheckBonus = 0;

    // Tool-specific check bonus.
    if ( tool?.bonuses.check || options.bonus ) {
      parts.push("@toolBonus");
      const bonus = [];
      if ( tool?.bonuses.check ) bonus.push(Roll.replaceFormulaData(tool.bonuses.check, data));
      if ( options.bonus ) bonus.push(Roll.replaceFormulaData(options.bonus, data));
      data.toolBonus = bonus.join(" + ");
    }

    // Reliable Talent applies to any tool check we have full or better proficiency in
    const reliableTalent = (prof?.multiplier >= 1 && this.getFlag("dnd5e", "reliableTalent"));

    const flavor = game.i18n.format("DND5E.ToolPromptTitle", {tool: Trait.keyLabel(toolId, {trait: "tool"}) ?? ""});
    const rollData = foundry.utils.mergeObject({
      data, flavor,
      title: `${flavor}: ${this.name}`,
      chooseModifier: true,
      halflingLucky: this.getFlag("dnd5e", "halflingLucky"),
      reliableTalent,
      messageData: {
        speaker: options.speaker || ChatMessage.implementation.getSpeaker({actor: this}),
        "flags.dnd5e.roll": {type: "tool", toolId}
      }
    }, options);
    rollData.parts = parts.concat(options.parts ?? []);

    /**
     * A hook event that fires before a tool check is rolled for an Actor.
     * @function dnd5e.preRollRool
     * @memberof hookEvents
     * @param {Actor5e} actor                Actor for which the tool check is being rolled.
     * @param {D20RollConfiguration} config  Configuration data for the pending roll.
     * @param {string} toolId                Identifier of the tool being rolled.
     * @returns {boolean}                    Explicitly return `false` to prevent skill check from being rolled.
     */
    if ( Hooks.call("dnd5e.preRollToolCheck", this, rollData, toolId) === false ) return;

    const roll = await d20Roll(rollData);

    /**
     * A hook event that fires after a tool check has been rolled for an Actor.
     * @function dnd5e.rollTool
     * @memberof hookEvents
     * @param {Actor5e} actor   Actor for which the tool check has been rolled.
     * @param {D20Roll} roll    The resulting roll.
     * @param {string} toolId   Identifier of the tool that was rolled.
     */
    if ( roll ) Hooks.callAll("dnd5e.rollToolCheck", this, roll, toolId);

    return roll;
  }

  /* -------------------------------------------- */

  /**
   * Roll a generic ability test or saving throw.
   * Prompt the user for input on which variety of roll they want to do.
   * @param {string} abilityId    The ability id (e.g. "str")
   * @param {object} options      Options which configure how ability tests or saving throws are rolled
   */
  rollAbility(abilityId, options={}) {
    const label = CONFIG.DND5E.abilities[abilityId]?.label ?? "";
    new Dialog({
      title: `${game.i18n.format("DND5E.AbilityPromptTitle", {ability: label})}: ${this.name}`,
      content: `<p>${game.i18n.format("DND5E.AbilityPromptText", {ability: label})}</p>`,
      buttons: {
        test: {
          label: game.i18n.localize("DND5E.ActionAbil"),
          callback: () => this.rollAbilityTest(abilityId, options)
        },
        save: {
          label: game.i18n.localize("DND5E.ActionSave"),
          callback: () => this.rollAbilitySave(abilityId, options)
        }
      }
    }).render(true);
  }

  /* -------------------------------------------- */

  /**
   * Roll an Ability Test
   * Prompt the user for input regarding Advantage/Disadvantage and any Situational Bonus
   * @param {string} abilityId    The ability ID (e.g. "str")
   * @param {object} options      Options which configure how ability tests are rolled
   * @returns {Promise<D20Roll>}  A Promise which resolves to the created Roll instance
   */
  async rollAbilityTest(abilityId, options={}) {
    const label = CONFIG.DND5E.abilities[abilityId]?.label ?? "";
    const abl = this.system.abilities[abilityId];
    const globalBonuses = this.system.bonuses?.abilities ?? {};
    const parts = [];
    const data = this.getRollData();

    // Add ability modifier
    parts.push("@mod");
    data.mod = abl?.mod ?? 0;

    // Include proficiency bonus
    if ( abl?.checkProf.hasProficiency ) {
      parts.push("@prof");
      data.prof = abl.checkProf.term;
    }

    // Add ability-specific check bonus
    if ( abl?.bonuses?.check ) {
      const checkBonusKey = `${abilityId}CheckBonus`;
      parts.push(`@${checkBonusKey}`);
      data[checkBonusKey] = Roll.replaceFormulaData(abl.bonuses.check, data);
    }

    // Add global actor bonus
    if ( globalBonuses.check ) {
      parts.push("@checkBonus");
      data.checkBonus = Roll.replaceFormulaData(globalBonuses.check, data);
    }

    // Roll and return
    const flavor = game.i18n.format("DND5E.AbilityPromptTitle", {ability: label});
    const rollData = foundry.utils.mergeObject({
      data,
      title: `${flavor}: ${this.name}`,
      flavor,
      halflingLucky: this.getFlag("dnd5e", "halflingLucky"),
      messageData: {
        speaker: options.speaker || ChatMessage.getSpeaker({actor: this}),
        "flags.dnd5e.roll": {type: "ability", abilityId }
      }
    }, options);
    rollData.parts = parts.concat(options.parts ?? []);

    /**
     * A hook event that fires before an ability test is rolled for an Actor.
     * @function dnd5e.preRollAbilityTest
     * @memberof hookEvents
     * @param {Actor5e} actor                Actor for which the ability test is being rolled.
     * @param {D20RollConfiguration} config  Configuration data for the pending roll.
     * @param {string} abilityId             ID of the ability being rolled as defined in `DND5E.abilities`.
     * @returns {boolean}                    Explicitly return `false` to prevent ability test from being rolled.
     */
    if ( Hooks.call("dnd5e.preRollAbilityTest", this, rollData, abilityId) === false ) return;

    const roll = await d20Roll(rollData);

    /**
     * A hook event that fires after an ability test has been rolled for an Actor.
     * @function dnd5e.rollAbilityTest
     * @memberof hookEvents
     * @param {Actor5e} actor     Actor for which the ability test has been rolled.
     * @param {D20Roll} roll      The resulting roll.
     * @param {string} abilityId  ID of the ability that was rolled as defined in `DND5E.abilities`.
     */
    if ( roll ) Hooks.callAll("dnd5e.rollAbilityTest", this, roll, abilityId);

    return roll;
  }

  /* -------------------------------------------- */

  /**
   * Roll an Ability Saving Throw
   * Prompt the user for input regarding Advantage/Disadvantage and any Situational Bonus
   * @param {string} abilityId          The ability ID (e.g. "str")
   * @param {object} [options]          Options which configure how ability saves are rolled
   * @returns {Promise<D20Roll|null>}   A Promise which resolves to the created Roll instance
   */
  async rollAbilitySave(abilityId, options={}) {
    const label = CONFIG.DND5E.abilities[abilityId]?.label ?? "";
    const abl = this.system.abilities[abilityId];
    const globalBonuses = this.system.bonuses?.abilities ?? {};
    const parts = [];
    const data = this.getRollData();

    // Add ability modifier
    parts.push("@mod");
    data.mod = abl?.mod ?? 0;

    // Include proficiency bonus
    if ( abl?.saveProf.hasProficiency ) {
      parts.push("@prof");
      data.prof = abl.saveProf.term;
    }

    // Include ability-specific saving throw bonus
    if ( abl?.bonuses?.save ) {
      const saveBonusKey = `${abilityId}SaveBonus`;
      parts.push(`@${saveBonusKey}`);
      data[saveBonusKey] = Roll.replaceFormulaData(abl.bonuses.save, data);
    }

    // Include a global actor ability save bonus
    if ( globalBonuses.save ) {
      parts.push("@saveBonus");
      data.saveBonus = Roll.replaceFormulaData(globalBonuses.save, data);
    }

    // Roll and return
    const flavor = game.i18n.format("DND5E.SavePromptTitle", {ability: label});
    const rollData = foundry.utils.mergeObject({
      data,
      title: `${flavor}: ${this.name}`,
      flavor,
      halflingLucky: this.getFlag("dnd5e", "halflingLucky"),
      messageData: {
        speaker: options.speaker || ChatMessage.getSpeaker({actor: this}),
        "flags.dnd5e.roll": {type: "save", abilityId }
      }
    }, options);
    rollData.parts = parts.concat(options.parts ?? []);

    /**
     * A hook event that fires before an ability save is rolled for an Actor.
     * @function dnd5e.preRollAbilitySave
     * @memberof hookEvents
     * @param {Actor5e} actor                Actor for which the ability save is being rolled.
     * @param {D20RollConfiguration} config  Configuration data for the pending roll.
     * @param {string} abilityId             ID of the ability being rolled as defined in `DND5E.abilities`.
     * @returns {boolean}                    Explicitly return `false` to prevent ability save from being rolled.
     */
    if ( Hooks.call("dnd5e.preRollAbilitySave", this, rollData, abilityId) === false ) return;

    const roll = await d20Roll(rollData);

    /**
     * A hook event that fires after an ability save has been rolled for an Actor.
     * @function dnd5e.rollAbilitySave
     * @memberof hookEvents
     * @param {Actor5e} actor     Actor for which the ability save has been rolled.
     * @param {D20Roll} roll      The resulting roll.
     * @param {string} abilityId  ID of the ability that was rolled as defined in `DND5E.abilities`.
     */
    if ( roll ) Hooks.callAll("dnd5e.rollAbilitySave", this, roll, abilityId);

    return roll;
  }

  /* -------------------------------------------- */

  /**
   * Perform a death saving throw, rolling a d20 plus any global save bonuses
   * @param {object} options          Additional options which modify the roll
   * @returns {Promise<D20Roll|null>} A Promise which resolves to the Roll instance
   */
  async rollDeathSave(options={}) {
    const death = this.system.attributes.death;
    if ( !death ) throw new Error(`Actors of the type '${this.type}' don't support death saves.`);

    // Display a warning if we are not at zero HP or if we already have reached 3
    if ( (this.system.attributes.hp.value > 0) || (death.failure >= 3) || (death.success >= 3) ) {
      ui.notifications.warn("DND5E.DeathSaveUnnecessary", {localize: true});
      return null;
    }

    // Evaluate a global saving throw bonus
    const speaker = options.speaker || ChatMessage.getSpeaker({actor: this});
    const globalBonuses = this.system.bonuses?.abilities ?? {};
    const parts = [];
    const data = this.getRollData();

    // Diamond Soul adds proficiency
    if ( this.getFlag("dnd5e", "diamondSoul") ) {
      parts.push("@prof");
      data.prof = new Proficiency(this.system.attributes.prof, 1).term;
    }

    // Include a global actor ability save bonus
    if ( globalBonuses.save ) {
      parts.push("@saveBonus");
      data.saveBonus = Roll.replaceFormulaData(globalBonuses.save, data);
    }

    // Evaluate the roll
    const flavor = game.i18n.localize("DND5E.DeathSavingThrow");
    const rollData = foundry.utils.mergeObject({
      data,
      title: `${flavor}: ${this.name}`,
      flavor,
      halflingLucky: this.getFlag("dnd5e", "halflingLucky"),
      targetValue: 10,
      messageData: {
        speaker: speaker,
        "flags.dnd5e.roll": {type: "death"}
      }
    }, options);
    rollData.parts = parts.concat(options.parts ?? []);

    /**
     * A hook event that fires before a death saving throw is rolled for an Actor.
     * @function dnd5e.preRollDeathSave
     * @memberof hookEvents
     * @param {Actor5e} actor                Actor for which the death saving throw is being rolled.
     * @param {D20RollConfiguration} config  Configuration data for the pending roll.
     * @returns {boolean}                    Explicitly return `false` to prevent death saving throw from being rolled.
     */
    if ( Hooks.call("dnd5e.preRollDeathSave", this, rollData) === false ) return;

    const roll = await d20Roll(rollData);
    if ( !roll ) return null;

    // Take action depending on the result
    const details = {};

    // Save success
    if ( roll.total >= (roll.options.targetValue ?? 10) ) {
      let successes = (death.success || 0) + 1;

      // Critical Success = revive with 1hp
      if ( roll.isCritical ) {
        details.updates = {
          "system.attributes.death.success": 0,
          "system.attributes.death.failure": 0,
          "system.attributes.hp.value": 1
        };
        details.chatString = "DND5E.DeathSaveCriticalSuccess";
      }

      // 3 Successes = survive and reset checks
      else if ( successes === 3 ) {
        details.updates = {
          "system.attributes.death.success": 0,
          "system.attributes.death.failure": 0
        };
        details.chatString = "DND5E.DeathSaveSuccess";
      }

      // Increment successes
      else details.updates = {"system.attributes.death.success": Math.clamp(successes, 0, 3)};
    }

    // Save failure
    else {
      let failures = (death.failure || 0) + (roll.isFumble ? 2 : 1);
      details.updates = {"system.attributes.death.failure": Math.clamp(failures, 0, 3)};
      if ( failures >= 3 ) {  // 3 Failures = death
        details.chatString = "DND5E.DeathSaveFailure";
      }
    }

    /**
     * A hook event that fires after a death saving throw has been rolled for an Actor, but before
     * updates have been performed.
     * @function dnd5e.rollDeathSave
     * @memberof hookEvents
     * @param {Actor5e} actor              Actor for which the death saving throw has been rolled.
     * @param {D20Roll} roll               The resulting roll.
     * @param {object} details
     * @param {object} details.updates     Updates that will be applied to the actor as a result of this save.
     * @param {string} details.chatString  Localizable string displayed in the create chat message. If not set, then
     *                                     no chat message will be displayed.
     * @returns {boolean}                  Explicitly return `false` to prevent updates from being performed.
     */
    if ( Hooks.call("dnd5e.rollDeathSave", this, roll, details) === false ) return roll;

    if ( !foundry.utils.isEmpty(details.updates) ) await this.update(details.updates);

    // Display success/failure chat message
    if ( details.chatString ) {
      let chatData = { content: game.i18n.format(details.chatString, {name: this.name}), speaker };
      ChatMessage.applyRollMode(chatData, roll.options.rollMode);
      await ChatMessage.create(chatData);
    }

    // Return the rolled result
    return roll;
  }

  /* -------------------------------------------- */

  /**
   * Perform a saving throw to maintain concentration.
   * @param {object} [options]          Options to configure how the saving throw is rolled
   * @returns {Promise<D20Roll|null>}   A Promise which resolves to the created Roll instance
   */
  async rollConcentration(options={}) {
    if ( !this.isOwner ) return null;
    const conc = this.system.attributes?.concentration;
    if ( !conc ) throw new Error("You may not make a Concentration Saving Throw with this Actor.");

    const config = CONFIG.DND5E;
    const modes = CONFIG.Dice.D20Roll.ADV_MODE;
    const parts = [];

    // Concentration bonus
    if ( conc.bonuses.save ) parts.push(conc.bonuses.save);

    const ability = (conc.ability in config.abilities) ? conc.ability : config.defaultAbilities.concentration;

    options = foundry.utils.mergeObject({
      ability: ability,
      isConcentration: true,
      targetValue: 10,
      advantage: options.advantage || (conc.roll.mode === modes.ADVANTAGE),
      disadvantage: options.disadvantage || (conc.roll.mode === modes.DISADVANTAGE)
    }, options);
    options.parts = parts.concat(options.parts ?? []);

    /**
     * A hook event that fires before a saving throw to maintain concentration is rolled for an Actor.
     * @function dnd5e.preRollConcentration
     * @memberof hookEvents
     * @param {Actor5e} actor                   Actor for which the saving throw is being rolled.
     * @param {D20RollConfiguration} options    Configuration data for the pending roll.
     * @returns {boolean}                       Explicitly return `false` to prevent the save from being performed.
     */
    if ( Hooks.call("dnd5e.preRollConcentration", this, options) === false ) return;

    // Perform a standard ability save.
    const roll = await this.rollAbilitySave(options.ability, options);

    /**
     * A hook event that fires after a saving throw to maintain concentration is rolled for an Actor.
     * @function dnd5e.rollConcentration
     * @memberof hookEvents
     * @param {Actor5e} actor     Actor for which the saving throw has been rolled.
     * @param {D20Roll} roll      The resulting roll.
     */
    if ( roll ) Hooks.callAll("dnd5e.rollConcentration", this, roll);

    return roll;
  }

  /* -------------------------------------------- */

  /**
   * Get an un-evaluated D20Roll instance used to roll initiative for this Actor.
   * @param {object} [options]                        Options which modify the roll
   * @param {D20Roll.ADV_MODE} [options.advantageMode]    A specific advantage mode to apply
   * @param {string} [options.flavor]                     Special flavor text to apply
   * @returns {D20Roll}                               The constructed but unevaluated D20Roll
   */
  getInitiativeRoll(options={}) {

    // Use a temporarily cached initiative roll
    if ( this._cachedInitiativeRoll ) return this._cachedInitiativeRoll.clone();

    // Obtain required data
    const init = this.system.attributes?.init;
    const abilityId = init?.ability || CONFIG.DND5E.defaultAbilities.initiative;
    const data = this.getRollData();
    const flags = this.flags.dnd5e || {};
    if ( flags.initiativeAdv ) options.advantageMode ??= dnd5e.dice.D20Roll.ADV_MODE.ADVANTAGE;

    // Standard initiative formula
    const parts = ["1d20"];

    // Special initiative bonuses
    if ( init ) {
      parts.push(init.mod);
      if ( init.prof.term !== "0" ) {
        parts.push("@prof");
        data.prof = init.prof.term;
      }
      if ( init.bonus ) {
        parts.push("@bonus");
        data.bonus = Roll.replaceFormulaData(init.bonus, data);
      }
    }

    // Ability check bonuses
    if ( "abilities" in this.system ) {
      const abilityBonus = this.system.abilities[abilityId]?.bonuses?.check;
      if ( abilityBonus ) {
        parts.push("@abilityBonus");
        data.abilityBonus = Roll.replaceFormulaData(abilityBonus, data);
      }
    }

    // Global check bonus
    if ( "bonuses" in this.system ) {
      const globalCheckBonus = this.system.bonuses.abilities?.check;
      if ( globalCheckBonus ) {
        parts.push("@globalBonus");
        data.globalBonus = Roll.replaceFormulaData(globalCheckBonus, data);
      }
    }

    // Alert feat
    if ( flags.initiativeAlert ) {
      parts.push("@alertBonus");
      data.alertBonus = 5;
    }

    // Ability score tiebreaker
    const tiebreaker = game.settings.get("dnd5e", "initiativeDexTiebreaker");
    if ( tiebreaker && ("abilities" in this.system) ) {
      const abilityValue = this.system.abilities[abilityId]?.value;
      if ( Number.isNumeric(abilityValue) ) parts.push(String(abilityValue / 100));
    }

    options = foundry.utils.mergeObject({
      flavor: options.flavor ?? game.i18n.localize("DND5E.Initiative"),
      halflingLucky: flags.halflingLucky ?? false,
      critical: null,
      fumble: null
    }, options);

    // Create the d20 roll
    const formula = parts.join(" + ");
    return new CONFIG.Dice.D20Roll(formula, data, options);
  }

  /* -------------------------------------------- */

  /**
   * Roll initiative for this Actor with a dialog that provides an opportunity to elect advantage or other bonuses.
   * @param {object} [rollOptions]      Options forwarded to the Actor#getInitiativeRoll method
   * @returns {Promise<void>}           A promise which resolves once initiative has been rolled for the Actor
   */
  async rollInitiativeDialog(rollOptions={}) {
    // Create and configure the Initiative roll
    const roll = this.getInitiativeRoll(rollOptions);
    const choice = await roll.configureDialog({
      defaultRollMode: game.settings.get("core", "rollMode"),
      title: `${game.i18n.localize("DND5E.InitiativeRoll")}: ${this.name}`,
      chooseModifier: false,
      defaultAction: rollOptions.advantageMode ?? dnd5e.dice.D20Roll.ADV_MODE.NORMAL
    });
    if ( choice === null ) return; // Closed dialog

    // Temporarily cache the configured roll and use it to roll initiative for the Actor
    this._cachedInitiativeRoll = roll;
    await this.rollInitiative({createCombatants: true});
  }

  /* -------------------------------------------- */

  /** @inheritdoc */
  async rollInitiative(options={}, rollOptions={}) {
    this._cachedInitiativeRoll ??= this.getInitiativeRoll(rollOptions);

    /**
     * A hook event that fires before initiative is rolled for an Actor.
     * @function dnd5e.preRollInitiative
     * @memberof hookEvents
     * @param {Actor5e} actor  The Actor that is rolling initiative.
     * @param {D20Roll} roll   The initiative roll.
     */
    if ( Hooks.call("dnd5e.preRollInitiative", this, this._cachedInitiativeRoll) === false ) {
      delete this._cachedInitiativeRoll;
      return null;
    }

    const combat = await super.rollInitiative(options);
    const combatants = this.isToken ? this.getActiveTokens(false, true).reduce((arr, t) => {
      const combatant = game.combat.getCombatantByToken(t.id);
      if ( combatant ) arr.push(combatant);
      return arr;
    }, []) : [game.combat.getCombatantByActor(this.id)];

    /**
     * A hook event that fires after an Actor has rolled for initiative.
     * @function dnd5e.rollInitiative
     * @memberof hookEvents
     * @param {Actor5e} actor           The Actor that rolled initiative.
     * @param {Combatant[]} combatants  The associated Combatants in the Combat.
     */
    Hooks.callAll("dnd5e.rollInitiative", this, combatants);
    delete this._cachedInitiativeRoll;
    return combat;
  }

  /* -------------------------------------------- */

  /**
   * @typedef {BasicRollProcessConfiguration} HitDieRollProcessConfiguration
   * @property {string} [denomination]      The hit denomination of hit die to roll with the leading letter (e.g. `d8`).
   *                                        If no denomination is provided, the first available hit die will be used.
   * @property {boolean} [modifyHitDice]    Should the actor's spent hit die count be updated?
   * @property {boolean} [modifyHitPoints]  Should the actor's hit points be updated after the roll?
   */

  /**
   * Roll a hit die of the appropriate type, gaining hit points equal to the die roll plus your CON modifier.
   * @param {HitDieRollProcessConfiguration} config  Configuration information for the roll.
   * @param {BasicRollDialogConfiguration} dialog    Configuration for the roll dialog.
   * @param {BasicRollMessageConfiguration} message  Configuration for the roll message.
   * @returns {Promise<BasicRoll[]|null>}            The created Roll instance, or null if no hit die was rolled.
   */
<<<<<<< HEAD
  async rollHitDie(config={}, dialog={}, message={}) {
    let formula;
    let oldFormat = false;

    // Handle deprecated calling pattern
    if ( config && (foundry.utils.getType(config) !== "Object") ) {
      foundry.utils.logCompatibilityWarning(
        "Actor5e.rollHitDie now takes roll, dialog, and message config objects as parameters.",
        { since: "DnD5e 3.1", until: "DnD5e 3.3" }
      );
      oldFormat = true;
      formula = dialog.formula;
      config = { denomination: config, data: dialog.data };
      message = { create: dialog.chatMessage, data: dialog.messageData };
      dialog = {};
    }

    // If no denomination was provided, choose the first available
    let cls = null;
    if ( !config.denomination ) {
      cls = this.itemTypes.class.find(c => c.system.hitDiceUsed < c.system.levels);
      if ( !cls ) return null;
      config.denomination = cls.system.hitDice;
    }

    // Otherwise, locate a class (if any) which has an available hit die of the requested denomination
    else cls = this.items.find(i => {
      return (i.system.hitDice === config.denomination) && ((i.system.hitDiceUsed || 0) < (i.system.levels || 1));
    });

    // If no class is available, display an error notification
    if ( !cls ) {
      ui.notifications.error(game.i18n.format("DND5E.HitDiceWarn", {name: this.name, formula: config.denomination}));
      return null;
=======
  async rollHitDie(denomination, options={}) {
    let cls = null;

    // NPCs only have on denomination
    if ( this.type === "npc" ) {
      denomination = `d${this.system.attributes.hd.denomination}`;

      // If no hit dice are available, display an error notification
      if ( !this.system.attributes.hd.value ) {
        ui.notifications.error(game.i18n.format("DND5E.HitDiceNPCWarn", {name: this.name}));
        return null;
      }
    }

    // Otherwise check classes
    else {
      // If no denomination was provided, choose the first available
      if ( !denomination ) {
        cls = this.system.attributes.hd.classes.find(c => c.system.hitDiceUsed < c.system.levels);
        if ( !cls ) return null;
        denomination = cls.system.hitDice;
      }

      // Otherwise, locate a class (if any) which has an available hit die of the requested denomination
      else cls = this.system.attributes.hd.classes.find(i => {
        return (i.system.hitDice === denomination) && (i.system.hitDiceUsed < i.system.levels);
      });

      // If no class is available, display an error notification
      if ( !cls ) {
        ui.notifications.error(game.i18n.format("DND5E.HitDiceWarn", {name: this.name, formula: denomination}));
        return null;
      }
>>>>>>> f932b0cc
    }

    formula ??= `max(0, 1${config.denomination} + @abilities.con.mod)`;
    const rollConfig = foundry.utils.deepClone(config);
    rollConfig.origin = this;
    rollConfig.rolls = [{ parts: [formula], data: this.getRollData() }].concat(config.rolls ?? []);

    const dialogConfig = foundry.utils.mergeObject({
      configure: false
    }, dialog);

    const flavor = game.i18n.localize("DND5E.HitDiceRoll");
<<<<<<< HEAD
    const messageConfig = foundry.utils.mergeObject({
      rollMode: game.settings.get("core", "rollMode"),
      data: {
        speaker: ChatMessage.getSpeaker({actor: this}),
=======
    const rollConfig = foundry.utils.mergeObject({
      formula: `max(0, 1${denomination} + @abilities.con.mod)`,
      data: this.getRollData(),
      chatMessage: true,
      messageData: {
        speaker: ChatMessage.implementation.getSpeaker({actor: this}),
>>>>>>> f932b0cc
        flavor,
        title: `${flavor}: ${this.name}`,
        "flags.dnd5e.roll": {type: "hitDie"}
      }
    }, message);

    /**
     * A hook event that fires before a hit die is rolled for an Actor.
     * @function dnd5e.preRollHitDie
     * @memberof hookEvents
     * @param {HitDieRollProcessConfiguration} config  Configuration information for the roll.
     * @param {BasicRollDialogConfiguration} dialog    Configuration for the roll dialog.
     * @param {BasicRollMessageConfiguration} message  Configuration for the roll message.
     * @returns {boolean}                              Explicitly return `false` to prevent hit die from being rolled.
     */
    if ( Hooks.call("dnd5e.preRollHitDieV2", rollConfig, dialogConfig, messageConfig) === false ) return;

    if ( "dnd5e.preRollHitDie" in Hooks.events ) {
      foundry.utils.logCompatibilityWarning(
        "The `dnd5e.preRollHitDie` hook has been deprecated and replaced with `dnd5e.preRollHitDieV2`.",
        { since: "DnD5e 3.1", until: "DnD5e 3.3" }
      );
      const hookData = {
        formula: rollConfig.rolls[0].parts[0], data: rollConfig.rolls[0].data,
        chatMessage: messageConfig.create, messageData: messageConfig.data
      };
      if ( Hooks.call("dnd5e.preRollHitDie", this, hookData, rollConfig.denomination) === false ) return;
      rollConfig.rolls[0].parts[0] = hookData.formula;
      rollConfig.rolls[0].data = hookData.data;
      messageConfig.create = hookData.chatMessage;
      messageConfig.data = hookData.messageData;
    }

    const rolls = await CONFIG.Dice.BasicRoll.build(rollConfig, dialogConfig, messageConfig);
    const returnValue = oldFormat && rolls?.length ? rolls[0] : rolls;

    const updates = { actor: {}, class: {} };
    if ( rollConfig.modifyHitDice !== false ) {
      updates.class["system.hitDiceUsed"] = cls.system.hitDiceUsed + 1;
    }
    const hp = this.system.attributes.hp;
<<<<<<< HEAD
    if ( rollConfig.modifyHitPoints !== false ) {
      const dhp = Math.min(Math.max(0, hp.effectiveMax) - hp.value, rolls.reduce((t, r) => t + r.total, 0));
      updates.actor["system.attributes.hp.value"] = hp.value + dhp;
    }
=======
    const dhp = Math.min(Math.max(0, hp.effectiveMax) - hp.value, roll.total);
    const updates = { actor: {"system.attributes.hp.value": hp.value + dhp} };
    if ( cls ) updates.class = {"system.hitDiceUsed": cls.system.hitDiceUsed + 1};
    else updates.actor["system.attributes.hd.spent"] = this.system.attributes.hd.spent + 1;
>>>>>>> f932b0cc

    /**
     * A hook event that fires after a hit die has been rolled for an Actor, but before updates have been performed.
     * @function dnd5e.rollHitDie
     * @memberof hookEvents
<<<<<<< HEAD
     * @param {Actor5e} actor         Actor for which the hit die has been rolled.
     * @param {BasicRoll[]} rolls     The resulting rolls.
=======
     * @param {Actor5e} actor           Actor for which the hit die has been rolled.
     * @param {Roll} roll               The resulting roll.
>>>>>>> f932b0cc
     * @param {object} updates
     * @param {object} updates.actor    Updates that will be applied to the actor.
     * @param {object} [updates.class]  Updates that will be applied to the class.
     * @returns {boolean}               Explicitly return `false` to prevent updates from being performed.
     */
    if ( Hooks.call("dnd5e.rollHitDieV2", this, rolls, updates) === false ) return returnValue;

    if ( "dnd5e.rollHitDie" in Hooks.events ) {
      foundry.utils.logCompatibilityWarning(
        "The `dnd5e.rollHitDie` hook has been deprecated and replaced with `dnd5e.rollHitDieV2`.",
        { since: "DnD5e 3.1", until: "DnD5e 3.3" }
      );
      if ( Hooks.call("dnd5e.rollHitDie", this, rolls[0], updates) === false ) return;
    }

    // Perform updates
    if ( !foundry.utils.isEmpty(updates.actor) ) await this.update(updates.actor);
    if ( !foundry.utils.isEmpty(updates.class) ) await cls.update(updates.class);

    return returnValue;
  }

  /* -------------------------------------------- */

  /**
   * Roll hit points for a specific class as part of a level-up workflow.
   * @param {Item5e} item                         The class item whose hit dice to roll.
   * @param {object} options
   * @param {boolean} [options.chatMessage=true]  Display the chat message for this roll.
   * @returns {Promise<Roll>}                     The completed roll.
   * @see {@link dnd5e.preRollClassHitPoints}
   */
  async rollClassHitPoints(item, { chatMessage=true }={}) {
    if ( item.type !== "class" ) throw new Error("Hit points can only be rolled for a class item.");
    const rollData = {
      formula: `1${item.system.hitDice}`,
      data: item.getRollData(),
      chatMessage
    };
    const flavor = game.i18n.format("DND5E.AdvancementHitPointsRollMessage", { class: item.name });
    const messageData = {
      title: `${flavor}: ${this.name}`,
      flavor,
      speaker: ChatMessage.implementation.getSpeaker({ actor: this }),
      "flags.dnd5e.roll": { type: "hitPoints" }
    };

    /**
     * A hook event that fires before hit points are rolled for a character's class.
     * @function dnd5e.preRollClassHitPoints
     * @memberof hookEvents
     * @param {Actor5e} actor            Actor for which the hit points are being rolled.
     * @param {Item5e} item              The class item whose hit dice will be rolled.
     * @param {object} rollData
     * @param {string} rollData.formula  The string formula to parse.
     * @param {object} rollData.data     The data object against which to parse attributes within the formula.
     * @param {object} messageData       The data object to use when creating the message.
     */
    Hooks.callAll("dnd5e.preRollClassHitPoints", this, item, rollData, messageData);

    const roll = new Roll(rollData.formula, rollData.data);
    await roll.evaluate({async: true});

    /**
     * A hook event that fires after hit points haven been rolled for a character's class.
     * @function dnd5e.rollClassHitPoints
     * @memberof hookEvents
     * @param {Actor5e} actor  Actor for which the hit points have been rolled.
     * @param {Roll} roll      The resulting roll.
     */
    Hooks.callAll("dnd5e.rollClassHitPoints", this, roll);

    if ( rollData.chatMessage ) await roll.toMessage(messageData);
    return roll;
  }

  /* -------------------------------------------- */

  /**
   * Roll hit points for an NPC based on the HP formula.
   * @param {object} options
   * @param {boolean} [options.chatMessage=true]  Display the chat message for this roll.
   * @returns {Promise<Roll>}                     The completed roll.
   * @see {@link dnd5e.preRollNPCHitPoints}
   */
  async rollNPCHitPoints({ chatMessage=true }={}) {
    if ( this.type !== "npc" ) throw new Error("NPC hit points can only be rolled for NPCs");
    const rollData = {
      formula: this.system.attributes.hp.formula,
      data: this.getRollData(),
      chatMessage
    };
    const flavor = game.i18n.format("DND5E.HPFormulaRollMessage");
    const messageData = {
      title: `${flavor}: ${this.name}`,
      flavor,
      speaker: ChatMessage.getSpeaker({ actor: this }),
      "flags.dnd5e.roll": { type: "hitPoints" }
    };

    /**
     * A hook event that fires before hit points are rolled for an NPC.
     * @function dnd5e.preRollNPCHitPoints
     * @memberof hookEvents
     * @param {Actor5e} actor            Actor for which the hit points are being rolled.
     * @param {object} rollData
     * @param {string} rollData.formula  The string formula to parse.
     * @param {object} rollData.data     The data object against which to parse attributes within the formula.
     * @param {object} messageData       The data object to use when creating the message.
     */
    Hooks.callAll("dnd5e.preRollNPCHitPoints", this, rollData, messageData);

    const roll = new Roll(rollData.formula, rollData.data);
    await roll.evaluate({async: true});

    /**
     * A hook event that fires after hit points are rolled for an NPC.
     * @function dnd5e.rollNPCHitPoints
     * @memberof hookEvents
     * @param {Actor5e} actor  Actor for which the hit points have been rolled.
     * @param {Roll} roll      The resulting roll.
     */
    Hooks.callAll("dnd5e.rollNPCHitPoints", this, roll);

    if ( rollData.chatMessage ) await roll.toMessage(messageData);
    return roll;
  }

  /* -------------------------------------------- */
  /*  Resting                                     */
  /* -------------------------------------------- */

  /**
   * Configuration options for a rest.
   *
   * @typedef {object} RestConfiguration
   * @property {string} type               Type of rest to perform.
   * @property {boolean} dialog            Present a dialog window which allows for rolling hit dice as part of the
   *                                       Short Rest and selecting whether a new day has occurred.
   * @property {boolean} chat              Should a chat message be created to summarize the results of the rest?
   * @property {number} duration           Amount of time passed during the rest in minutes.
   * @property {boolean} newDay            Does this rest carry over to a new day?
   * @property {boolean} [advanceTime]     Should the game clock be advanced by the rest duration?
   * @property {boolean} [autoHD]          Should hit dice be spent automatically during a short rest?
   * @property {number} [autoHDThreshold]  How many hit points should be missing before hit dice are
   *                                       automatically spent during a short rest.
   */

  /**
   * Results from a rest operation.
   *
   * @typedef {object} RestResult
   * @property {number} dhp            Hit points recovered during the rest.
   * @property {number} dhd            Hit dice recovered or spent during the rest.
   * @property {object} updateData     Updates applied to the actor.
   * @property {object[]} updateItems  Updates applied to actor's items.
   * @property {boolean} longRest      Whether the rest type was a long rest.
   * @property {boolean} newDay        Whether a new day occurred during the rest.
   * @property {Roll[]} rolls          Any rolls that occurred during the rest process, not including hit dice.
   */

  /* -------------------------------------------- */

  /**
   * Take a short rest, possibly spending hit dice and recovering resources, item uses, and relevant spell slots.
   * @param {RestConfiguration} [config]  Configuration options for a short rest.
   * @returns {Promise<RestResult>}       A Promise which resolves once the short rest workflow has completed.
   */
  async shortRest(config={}) {
    if ( this.type === "vehicle" ) return;

    config = foundry.utils.mergeObject({
      type: "short", dialog: true, chat: true, newDay: false, advanceTime: false, autoHD: false, autoHDThreshold: 3,
      duration: CONFIG.DND5E.restTypes.short.duration[game.settings.get("dnd5e", "restVariant")]
    }, config);

    /**
     * A hook event that fires before a short rest is started.
     * @function dnd5e.preShortRest
     * @memberof hookEvents
     * @param {Actor5e} actor             The actor that is being rested.
     * @param {RestConfiguration} config  Configuration options for the rest.
     * @returns {boolean}                 Explicitly return `false` to prevent the rest from being started.
     */
    if ( Hooks.call("dnd5e.preShortRest", this, config) === false ) return;

    // Take note of the initial hit points and number of hit dice the Actor has
    const hd0 = foundry.utils.getProperty(this, "system.attributes.hd.value");
    const hp0 = foundry.utils.getProperty(this, "system.attributes.hp.value");

    // Display a Dialog for rolling hit dice
    if ( config.dialog ) {
      try {
        foundry.utils.mergeObject(config, await ShortRestDialog.shortRestDialog({actor: this, canRoll: hd0 > 0}));
      } catch(err) { return; }
    }

    /**
     * A hook event that fires after a short rest has started, after the configuration is complete.
     * @function dnd5e.shortRest
     * @memberof hookEvents
     * @param {Actor5e} actor             The actor that is being rested.
     * @param {RestConfiguration} config  Configuration options for the rest.
     * @returns {boolean}                 Explicitly return `false` to prevent the rest from being continued.
     */
    if ( Hooks.call("dnd5e.shortRest", this, config) === false ) return;

    // Automatically spend hit dice
    if ( !config.dialog && config.autoHD ) await this.autoSpendHitDice({ threshold: config.autoHDThreshold });

    // Return the rest result
    const dhd = foundry.utils.getProperty(this, "system.attributes.hd.value") - hd0;
    const dhp = foundry.utils.getProperty(this, "system.attributes.hp.value") - hp0;
    return this._rest(config, { dhd, dhp });
  }

  /* -------------------------------------------- */

  /**
   * Take a long rest, recovering hit points, hit dice, resources, item uses, and spell slots.
   * @param {RestConfiguration} [config]  Configuration options for a long rest.
   * @returns {Promise<RestResult>}       A Promise which resolves once the long rest workflow has completed.
   */
  async longRest(config={}) {
    if ( this.type === "vehicle" ) return;

    config = foundry.utils.mergeObject({
      type: "long", dialog: true, chat: true, newDay: true, advanceTime: false,
      duration: CONFIG.DND5E.restTypes.long.duration[game.settings.get("dnd5e", "restVariant")]
    }, config);

    /**
     * A hook event that fires before a long rest is started.
     * @function dnd5e.preLongRest
     * @memberof hookEvents
     * @param {Actor5e} actor             The actor that is being rested.
     * @param {RestConfiguration} config  Configuration options for the rest.
     * @returns {boolean}                 Explicitly return `false` to prevent the rest from being started.
     */
    if ( Hooks.call("dnd5e.preLongRest", this, config) === false ) return;

    if ( config.dialog ) {
      try {
        foundry.utils.mergeObject(config, await LongRestDialog.longRestDialog({actor: this}));
      } catch(err) { return; }
    }

    /**
     * A hook event that fires after a long rest has started, after the configuration is complete.
     * @function dnd5e.longRest
     * @memberof hookEvents
     * @param {Actor5e} actor             The actor that is being rested.
     * @param {RestConfiguration} config  Configuration options for the rest.
     * @returns {boolean}                 Explicitly return `false` to prevent the rest from being continued.
     */
    if ( Hooks.call("dnd5e.longRest", this, config) === false ) return;

    return this._rest(config);
  }

  /* -------------------------------------------- */

  /**
   * Perform all of the changes needed for a short or long rest.
   *
   * @param {RestConfiguration} config  Configuration data for the rest occurring.
   * @param {RestResult} [result={}]    Results of the rest operation being built.
   * @param {*[]} [args]
   * @returns {Promise<RestResult>}  Consolidated results of the rest workflow.
   * @private
   */
  async _rest(config, result={}, ...args) {
    if ( args.length ) {
      foundry.utils.logCompatibilityWarning(
        "Actor5e._rest now takes a config object and a results object as parameters.",
        { since: "DnD5e 3.1", until: "DnD5e 3.3" }
      );
      const [longRest, dhd, dhp] = args;
      config = { chat: config, newDay: result };
      config.type = longRest ? "long" : "short";
      result = { dhd, dhp };
    }

    if ( (foundry.utils.getType(this.system.rest) === "function")
      && (await this.system.rest(config, result) === false) ) return;

    let hitPointsRecovered = 0;
    let hpActorUpdates = {};
    let hitDiceRecovered = 0;
    let hdActorUpdates = {};
    let hdItemUpdates = [];
    const rolls = [];
    const longRest = config.type === "long";
    const newDay = config.newDay === true;

    // Recover hit points & hit dice on long rest
    if ( longRest ) {
      ({ updates: hpActorUpdates, hitPointsRecovered } = this._getRestHitPointRecovery());
      ({ updates: hdItemUpdates, actorUpdates: hdActorUpdates, hitDiceRecovered } = this._getRestHitDiceRecovery());
    }

    // Figure out the rest of the changes
    foundry.utils.mergeObject(result, {
      dhd: (result.dhd ?? 0) + hitDiceRecovered,
      dhp: (result.dhp ?? 0) + hitPointsRecovered,
      updateData: {
        ...(hdActorUpdates ?? {}),
        ...hpActorUpdates,
        ...this._getRestResourceRecovery({ recoverShortRestResources: !longRest, recoverLongRestResources: longRest }),
        ...this._getRestSpellRecovery({ recoverLong: longRest })
      },
      updateItems: [
        ...(hdItemUpdates ?? []),
        ...(await this._getRestItemUsesRecovery({ recoverLongRestUses: longRest, recoverDailyUses: newDay, rolls }))
      ],
      longRest,
      newDay
    });
    result.rolls = rolls;

    /**
     * A hook event that fires after rest result is calculated, but before any updates are performed.
     * @function dnd5e.preRestCompleted
     * @memberof hookEvents
     * @param {Actor5e} actor             The actor that is being rested.
     * @param {RestResult} result         Details on the rest to be completed.
     * @param {RestConfiguration} config  Configuration data for the rest occurring.
     * @returns {boolean}                 Explicitly return `false` to prevent the rest updates from being performed.
     */
    if ( Hooks.call("dnd5e.preRestCompleted", this, result, config) === false ) return result;

    // Perform updates
    await this.update(result.updateData, { isRest: true });
    await this.updateEmbeddedDocuments("Item", result.updateItems, { isRest: true });

    // Advance the game clock
    if ( config.advanceTime && (config.duration > 0) && game.user.isGM ) await game.time.advance(60 * config.duration);

    // Display a Chat Message summarizing the rest effects
    if ( config.chat ) await this._displayRestResultMessage(result, longRest);

    /**
     * A hook event that fires when the rest process is completed for an actor.
     * @function dnd5e.restCompleted
     * @memberof hookEvents
     * @param {Actor5e} actor             The actor that just completed resting.
     * @param {RestResult} result         Details on the rest completed.
     * @param {RestConfiguration} config  Configuration data for that occurred.
     */
    Hooks.callAll("dnd5e.restCompleted", this, result, config);

    // Return data summarizing the rest effects
    return result;
  }

  /* -------------------------------------------- */

  /**
   * Display a chat message with the result of a rest.
   *
   * @param {RestResult} result         Result of the rest operation.
   * @param {boolean} [longRest=false]  Is this a long rest?
   * @returns {Promise<ChatMessage>}    Chat message that was created.
   * @protected
   */
  async _displayRestResultMessage(result, longRest=false) {
    const { dhd, dhp, newDay } = result;
    const diceRestored = dhd !== 0;
    const healthRestored = dhp !== 0;
    const length = longRest ? "Long" : "Short";

    // Summarize the rest duration
    let restFlavor;
    switch (game.settings.get("dnd5e", "restVariant")) {
      case "normal":
        restFlavor = (longRest && newDay) ? "DND5E.LongRestOvernight" : `DND5E.${length}RestNormal`;
        break;
      case "gritty":
        restFlavor = (!longRest && newDay) ? "DND5E.ShortRestOvernight" : `DND5E.${length}RestGritty`;
        break;
      case "epic":
        restFlavor = `DND5E.${length}RestEpic`;
        break;
    }

    // Determine the chat message to display
    let message;
    if ( diceRestored && healthRestored ) message = `DND5E.${length}RestResult`;
    else if ( longRest && !diceRestored && healthRestored ) message = "DND5E.LongRestResultHitPoints";
    else if ( longRest && diceRestored && !healthRestored ) message = "DND5E.LongRestResultHitDice";
    else message = `DND5E.${length}RestResultShort`;

    // Create a chat message
    let chatData = {
      user: game.user.id,
      speaker: {actor: this, alias: this.name},
      flavor: game.i18n.localize(restFlavor),
      rolls: result.rolls,
      content: game.i18n.format(message, {
        name: this.name,
        dice: longRest ? dhd : -dhd,
        health: dhp
      })
    };
    ChatMessage.applyRollMode(chatData, game.settings.get("core", "rollMode"));
    return ChatMessage.create(chatData);
  }

  /* -------------------------------------------- */

  /**
   * Automatically spend hit dice to recover hit points up to a certain threshold.
   * @param {object} [options]
   * @param {number} [options.threshold=3]  A number of missing hit points which would trigger an automatic HD roll.
   * @returns {Promise<number>}             Number of hit dice spent.
   */
  async autoSpendHitDice({ threshold=3 }={}) {
    const hp = this.system.attributes.hp;
    const max = Math.max(0, hp.effectiveMax);
    let diceRolled = 0;
    while ( (this.system.attributes.hp.value + threshold) <= max ) {
      const r = await this.rollHitDie();
      if ( r === null ) break;
      diceRolled += 1;
    }
    return diceRolled;
  }

  /* -------------------------------------------- */

  /**
   * Recovers actor hit points and eliminates any temp HP.
   * @param {object} [options]
   * @param {boolean} [options.recoverTemp=true]     Reset temp HP to zero.
   * @param {boolean} [options.recoverTempMax=true]  Reset temp max HP to zero.
   * @returns {object}                               Updates to the actor and change in hit points.
   * @protected
   */
  _getRestHitPointRecovery({recoverTemp=true, recoverTempMax=true}={}) {
    const hp = this.system.attributes.hp;
    let max = hp.max;
    let updates = {};
    if ( recoverTempMax ) updates["system.attributes.hp.tempmax"] = 0;
    else max = Math.max(0, hp.effectiveMax);
    updates["system.attributes.hp.value"] = max;
    if ( recoverTemp ) updates["system.attributes.hp.temp"] = 0;
    return { updates, hitPointsRecovered: Math.max(0, max - hp.value) };
  }

  /* -------------------------------------------- */

  /**
   * Recovers actor resources.
   * @param {object} [options]
   * @param {boolean} [options.recoverShortRestResources=true]  Recover resources that recharge on a short rest.
   * @param {boolean} [options.recoverLongRestResources=true]   Recover resources that recharge on a long rest.
   * @returns {object}                                          Updates to the actor.
   * @protected
   */
  _getRestResourceRecovery({recoverShortRestResources=true, recoverLongRestResources=true}={}) {
    let updates = {};
    for ( let [k, r] of Object.entries(this.system.resources ?? {}) ) {
      if ( Number.isNumeric(r.max) && ((recoverShortRestResources && r.sr) || (recoverLongRestResources && r.lr)) ) {
        updates[`system.resources.${k}.value`] = Number(r.max);
      }
    }
    return updates;
  }

  /* -------------------------------------------- */

  /**
   * Recovers expended spell slots.
   * @param {object} [options]
   * @param {boolean} [options.recoverShort=true]    Recover slots that return on short rests.
   * @param {boolean} [options.recoverLong=true]     Recover slots that return on long rests.
   * @returns {object}                               Updates to the actor.
   * @protected
   */
  _getRestSpellRecovery({recoverShort=true, recoverLong=true}={}) {
    const spells = this.system.spells;
    let updates = {};
    if ( !spells ) return updates;

    Object.entries(CONFIG.DND5E.spellPreparationModes).forEach(([k, v]) => {
      const isSR = CONFIG.DND5E.spellcastingTypes[k === "prepared" ? "leveled" : k]?.shortRest;
      if ( v.upcast && ((recoverShort && isSR) || recoverLong) ) {
        if ( k === "prepared" ) {
          Object.entries(spells).forEach(([m, n]) => {
            if ( /^spell\d+/.test(m) && n.level ) updates[`system.spells.${m}.value`] = n.max;
          });
        }
        else if ( k !== "always" ) updates[`system.spells.${k}.value`] = spells[k].max;
      }
    });
    return updates;
  }

  /* -------------------------------------------- */

  /**
   * Recovers class hit dice during a long rest.
   *
   * @param {object} [options]
   * @param {number} [options.maxHitDice]  Maximum number of hit dice to recover.
   * @returns {object}                     Array of item updates and number of hit dice recovered.
   * @protected
   */
  _getRestHitDiceRecovery({maxHitDice}={}) {
    // Handle simpler HD recovery for NPCs
    if ( this.type === "npc" ) {
      const hd = this.system.attributes.hd;
      const recovered = Math.min(
        Math.max(1, Math.floor(hd.max * 0.5)), hd.spent, maxHitDice ?? Infinity
      );
      return {
        actorUpdates: { "system.attributes.hd.spent": hd.spent - recovered },
        hitDiceRecovered: recovered
      };
    }

    return this.system.attributes.hd.createHitDiceUpdates({maxHitDice});
  }

  /* -------------------------------------------- */

  /**
   * Recovers item uses during short or long rests.
   * @param {object} [options]
   * @param {boolean} [options.recoverShortRestUses=true]  Recover uses for items that recharge after a short rest.
   * @param {boolean} [options.recoverLongRestUses=true]   Recover uses for items that recharge after a long rest.
   * @param {boolean} [options.recoverDailyUses=true]      Recover uses for items that recharge on a new day.
   * @param {Roll[]} [options.rolls]                       Rolls that have been performed as part of this rest.
   * @returns {Promise<object[]>}                          Array of item updates.
   * @protected
   */
  async _getRestItemUsesRecovery({recoverShortRestUses=true, recoverLongRestUses=true,
    recoverDailyUses=true, rolls}={}) {
    let recovery = [];
    if ( recoverShortRestUses ) recovery.push("sr");
    if ( recoverLongRestUses ) recovery.push("lr");
    if ( recoverDailyUses ) recovery.push("day");
    let updates = [];
    for ( let item of this.items ) {
      const uses = item.system.uses ?? {};
      if ( recovery.includes(uses.per) ) {
        updates.push({_id: item.id, "system.uses.value": uses.max});
      }
      if ( recoverLongRestUses && item.system.recharge?.value ) {
        updates.push({_id: item.id, "system.recharge.charged": true});
      }

      // Items that roll to gain charges via a formula
      if ( recoverDailyUses && uses.recovery && CONFIG.DND5E.limitedUsePeriods[uses.per]?.formula ) {
        const roll = new Roll(uses.recovery, item.getRollData());
        if ( recoverLongRestUses && (game.settings.get("dnd5e", "restVariant") === "gritty") ) {
          roll.alter(7, 0, {multiplyNumeric: true});
        }

        let total = 0;
        try {
          total = (await roll.evaluate()).total;
        } catch(err) {
          ui.notifications.warn(game.i18n.format("DND5E.ItemRecoveryFormulaWarning", {
            name: item.name,
            formula: uses.recovery
          }));
        }

        const newValue = Math.clamp(uses.value + total, 0, uses.max);
        if ( newValue !== uses.value ) {
          const diff = newValue - uses.value;
          const isMax = newValue === uses.max;
          const locKey = `DND5E.Item${diff < 0 ? "Loss" : "Recovery"}Roll${isMax ? "Max" : ""}`;
          updates.push({_id: item.id, "system.uses.value": newValue});
          rolls.push(roll);
          await roll.toMessage({
            user: game.user.id,
            speaker: {actor: this, alias: this.name},
            flavor: game.i18n.format(locKey, {name: item.name, count: Math.abs(diff)})
          });
        }
      }
    }
    return updates;
  }

  /* -------------------------------------------- */
  /*  Property Attribution                        */
  /* -------------------------------------------- */

  /**
   * Format an HTML breakdown for a given property.
   * @param {string} attribution      The property.
   * @param {object} [options]
   * @param {string} [options.title]  A title for the breakdown.
   * @returns {Promise<string>}
   */
  async getAttributionData(attribution, { title }={}) {
    switch ( attribution ) {
      case "attributes.ac": return this._prepareArmorClassAttribution({ title });
      case "attributes.movement": return this._prepareMovementAttribution();
      default: return "";
    }
  }

  /* -------------------------------------------- */

  /**
   * Prepare a movement breakdown.
   * @returns {string}
   * @protected
   */
  _prepareMovementAttribution() {
    const { movement } = this.system.attributes;
    const units = movement.units || Object.keys(CONFIG.DND5E.movementUnits)[0];
    return Object.entries(CONFIG.DND5E.movementTypes).reduce((html, [k, label]) => {
      const value = movement[k];
      if ( value || (k === "walk") ) html += `
        <div class="row">
          <i class="fas ${k}"></i>
          <span class="value">${value ?? 0} <span class="units">${units}</span></span>
          <span class="label">${label}</span>
        </div>
      `;
      return html;
    }, "");
  }

  /* -------------------------------------------- */

  /**
   * Prepare an AC breakdown.
   * @param {object} [options]
   * @param {string} [options.title]  A title for the breakdown.
   * @returns {Promise<string>}
   * @protected
   */
  async _prepareArmorClassAttribution({ title }={}) {
    const rollData = this.getRollData({ deterministic: true });
    const ac = rollData.attributes.ac;
    const cfg = CONFIG.DND5E.armorClasses[ac.calc];
    const attribution = [];

    if ( ac.calc === "flat" ) {
      attribution.push({
        label: game.i18n.localize("DND5E.ArmorClassFlat"),
        mode: CONST.ACTIVE_EFFECT_MODES.OVERRIDE,
        value: ac.flat
      });
      return new PropertyAttribution(this, attribution, "attributes.ac", { title }).renderTooltip();
    }

    // Base AC Attribution
    switch ( ac.calc ) {

      // Natural armor
      case "natural":
        attribution.push({
          label: game.i18n.localize("DND5E.ArmorClassNatural"),
          mode: CONST.ACTIVE_EFFECT_MODES.OVERRIDE,
          value: ac.flat
        });
        break;

      default:
        const formula = ac.calc === "custom" ? ac.formula : cfg.formula;
        let base = ac.base;
        const dataRgx = new RegExp(/@([a-z.0-9_-]+)/gi);
        for ( const [match, term] of formula.matchAll(dataRgx) ) {
          const value = String(foundry.utils.getProperty(rollData, term));
          if ( (term === "attributes.ac.armor") || (value === "0") ) continue;
          if ( Number.isNumeric(value) ) base -= Number(value);
          attribution.push({
            label: match,
            mode: CONST.ACTIVE_EFFECT_MODES.ADD,
            value
          });
        }
        const armorInFormula = formula.includes("@attributes.ac.armor");
        let label = game.i18n.localize("DND5E.PropertyBase");
        if ( armorInFormula ) label = this.armor?.name ?? game.i18n.localize("DND5E.ArmorClassUnarmored");
        attribution.unshift({
          label,
          mode: CONST.ACTIVE_EFFECT_MODES.OVERRIDE,
          value: base
        });
        break;
    }

    // Shield
    if ( ac.shield !== 0 ) attribution.push({
      label: this.shield?.name ?? game.i18n.localize("DND5E.EquipmentShield"),
      mode: CONST.ACTIVE_EFFECT_MODES.ADD,
      value: ac.shield
    });

    // Bonus
    if ( ac.bonus !== 0 ) attribution.push(...this._prepareActiveEffectAttributions("system.attributes.ac.bonus"));

    // Cover
    if ( ac.cover !== 0 ) attribution.push({
      label: game.i18n.localize("DND5E.Cover"),
      mode: CONST.ACTIVE_EFFECT_MODES.ADD,
      value: ac.cover
    });

    if ( attribution.length ) {
      return new PropertyAttribution(this, attribution, "attributes.ac", { title }).renderTooltip();
    }

    return "";
  }

  /* -------------------------------------------- */

  /**
   * Break down all of the Active Effects affecting a given target property.
   * @param {string} target               The data property being targeted.
   * @returns {AttributionDescription[]}  Any active effects that modify that property.
   * @protected
   */
  _prepareActiveEffectAttributions(target) {
    const rollData = this.getRollData({ deterministic: true });
    const attributions = [];
    for ( const e of this.allApplicableEffects() ) {
      let source = e.sourceName;
      if ( !e.origin || (e.origin === this.uuid) ) source = e.name;
      if ( !source || e.disabled || e.isSuppressed ) continue;
      const value = e.changes.reduce((n, change) => {
        if ( change.key !== target ) return n;
        if ( change.mode !== CONST.ACTIVE_EFFECT_MODES.ADD ) return n;
        return n + simplifyBonus(change.value, rollData);
      }, 0);
      if ( value ) attributions.push({ value, label: source, mode: CONST.ACTIVE_EFFECT_MODES.ADD });
    }
    return attributions;
  }

  /* -------------------------------------------- */
  /*  Conversion & Transformation                 */
  /* -------------------------------------------- */

  /**
   * Fetch stats from the original actor for data preparation.
   * @returns {{ originalSaves: object|null, originalSkills: object|null }}
   */
  getOriginalStats() {
    // Retrieve data for polymorphed actors
    let originalSaves = null;
    let originalSkills = null;
    if ( this.isPolymorphed ) {
      const transformOptions = this.flags.dnd5e?.transformOptions;
      const original = game.actors?.get(this.flags.dnd5e?.originalActor);
      if ( original ) {
        if ( transformOptions.mergeSaves ) originalSaves = original.system.abilities;
        if ( transformOptions.mergeSkills ) originalSkills = original.system.skills;
      }
    }
    return { originalSaves, originalSkills };
  }

  /* -------------------------------------------- */

  /**
   * Options that determine what properties of the original actor are kept and which are replaced with
   * the target actor.
   *
   * @typedef {object} TransformationOptions
   * @property {boolean} [keepPhysical=false]       Keep physical abilities (str, dex, con)
   * @property {boolean} [keepMental=false]         Keep mental abilities (int, wis, cha)
   * @property {boolean} [keepSaves=false]          Keep saving throw proficiencies
   * @property {boolean} [keepSkills=false]         Keep skill proficiencies
   * @property {boolean} [mergeSaves=false]         Take the maximum of the save proficiencies
   * @property {boolean} [mergeSkills=false]        Take the maximum of the skill proficiencies
   * @property {boolean} [keepClass=false]          Keep proficiency bonus
   * @property {boolean} [keepFeats=false]          Keep features
   * @property {boolean} [keepSpells=false]         Keep spells and spellcasting ability
   * @property {boolean} [keepItems=false]          Keep items
   * @property {boolean} [keepBio=false]            Keep biography
   * @property {boolean} [keepVision=false]         Keep vision
   * @property {boolean} [keepSelf=false]           Keep self
   * @property {boolean} [keepAE=false]             Keep all effects
   * @property {boolean} [keepOriginAE=true]        Keep effects which originate on this actor
   * @property {boolean} [keepOtherOriginAE=true]   Keep effects which originate on another actor
   * @property {boolean} [keepSpellAE=true]         Keep effects which originate from actors spells
   * @property {boolean} [keepFeatAE=true]          Keep effects which originate from actors features
   * @property {boolean} [keepEquipmentAE=true]     Keep effects which originate on actors equipment
   * @property {boolean} [keepClassAE=true]         Keep effects which originate from actors class/subclass
   * @property {boolean} [keepBackgroundAE=true]    Keep effects which originate from actors background
   * @property {boolean} [transformTokens=true]     Transform linked tokens too
   */

  /**
   * Transform this Actor into another one.
   *
   * @param {Actor5e} target                      The target Actor.
   * @param {TransformationOptions} [options={}]  Options that determine how the transformation is performed.
   * @param {boolean} [options.renderSheet=true]  Render the sheet of the transformed actor after the polymorph
   * @returns {Promise<Array<Token>>|null}        Updated token if the transformation was performed.
   */
  async transformInto(target, { keepPhysical=false, keepMental=false, keepSaves=false, keepSkills=false,
    mergeSaves=false, mergeSkills=false, keepClass=false, keepFeats=false, keepSpells=false, keepItems=false,
    keepBio=false, keepVision=false, keepSelf=false, keepAE=false, keepOriginAE=true, keepOtherOriginAE=true,
    keepSpellAE=true, keepEquipmentAE=true, keepFeatAE=true, keepClassAE=true, keepBackgroundAE=true,
    transformTokens=true}={}, {renderSheet=true}={}) {

    // Ensure the player is allowed to polymorph
    const allowed = game.settings.get("dnd5e", "allowPolymorphing");
    if ( !allowed && !game.user.isGM ) {
      ui.notifications.warn("DND5E.PolymorphWarn", {localize: true});
      return null;
    }

    // Get the original Actor data and the new source data
    const o = this.toObject();
    o.flags.dnd5e = o.flags.dnd5e || {};
    o.flags.dnd5e.transformOptions = {mergeSkills, mergeSaves};
    const source = target.toObject();

    if ( keepSelf ) {
      o.img = source.img;
      o.name = `${o.name} (${game.i18n.localize("DND5E.PolymorphSelf")})`;
    }

    // Prepare new data to merge from the source
    const d = foundry.utils.mergeObject(foundry.utils.deepClone({
      type: o.type, // Remain the same actor type
      name: `${o.name} (${source.name})`, // Append the new shape to your old name
      system: source.system, // Get the systemdata model of your new form
      items: source.items, // Get the items of your new form
      effects: o.effects.concat(source.effects), // Combine active effects from both forms
      img: source.img, // New appearance
      ownership: o.ownership, // Use the original actor permissions
      folder: o.folder, // Be displayed in the same sidebar folder
      flags: o.flags, // Use the original actor flags
      prototypeToken: { name: `${o.name} (${source.name})`, texture: {}, sight: {}, detectionModes: [] } // Set a new empty token
    }), keepSelf ? o : {}); // Keeps most of original actor

    // Specifically delete some data attributes
    delete d.system.resources; // Don't change your resource pools
    delete d.system.currency; // Don't lose currency
    delete d.system.bonuses; // Don't lose global bonuses
    if ( keepSpells ) delete d.system.attributes.spellcasting; // Keep spellcasting ability if retaining spells.

    // Specific additional adjustments
    d.system.details.alignment = o.system.details.alignment; // Don't change alignment
    d.system.attributes.exhaustion = o.system.attributes.exhaustion; // Keep your prior exhaustion level
    d.system.attributes.inspiration = o.system.attributes.inspiration; // Keep inspiration
    d.system.spells = o.system.spells; // Keep spell slots
    d.system.attributes.ac.flat = target.system.attributes.ac.value; // Override AC

    // Token appearance updates
    for ( const k of ["width", "height", "alpha", "lockRotation"] ) {
      d.prototypeToken[k] = source.prototypeToken[k];
    }
    for ( const k of ["offsetX", "offsetY", "scaleX", "scaleY", "src", "tint"] ) {
      d.prototypeToken.texture[k] = source.prototypeToken.texture[k];
    }
    foundry.utils.setProperty(d.prototypeToken, "flags.dnd5e.tokenRing", foundry.utils.mergeObject(
      foundry.utils.getProperty(d.prototypeToken, "flags.dnd5e.tokenRing") ?? {},
      foundry.utils.getProperty(source.prototypeToken, "flags.dnd5e.tokenRing") ?? {},
      { inplace: false }
    ));
    for ( const k of ["bar1", "bar2", "displayBars", "displayName", "disposition", "rotation", "elevation"] ) {
      d.prototypeToken[k] = o.prototypeToken[k];
    }

    if ( !keepSelf ) {
      const sightSource = keepVision ? o.prototypeToken : source.prototypeToken;
      for ( const k of ["range", "angle", "visionMode", "color", "attenuation", "brightness", "saturation", "contrast", "enabled"] ) {
        d.prototypeToken.sight[k] = sightSource.sight[k];
      }
      d.prototypeToken.detectionModes = sightSource.detectionModes;

      // Transfer ability scores
      const abilities = d.system.abilities;
      for ( let k of Object.keys(abilities) ) {
        const oa = o.system.abilities[k];
        const prof = abilities[k].proficient;
        const type = CONFIG.DND5E.abilities[k]?.type;
        if ( keepPhysical && (type === "physical") ) abilities[k] = oa;
        else if ( keepMental && (type === "mental") ) abilities[k] = oa;

        // Set saving throw proficiencies.
        if ( keepSaves && oa ) abilities[k].proficient = oa.proficient;
        else if ( mergeSaves && oa ) abilities[k].proficient = Math.max(prof, oa.proficient);
        else abilities[k].proficient = source.system.abilities[k].proficient;
      }

      // Transfer skills
      if ( keepSkills ) d.system.skills = o.system.skills;
      else if ( mergeSkills ) {
        for ( let [k, s] of Object.entries(d.system.skills) ) {
          s.value = Math.max(s.value, o.system.skills[k]?.value ?? 0);
        }
      }

      // Keep specific items from the original data
      d.items = d.items.concat(o.items.filter(i => {
        if ( ["class", "subclass"].includes(i.type) ) return keepClass;
        else if ( i.type === "feat" ) return keepFeats;
        else if ( i.type === "spell" ) return keepSpells;
        else return keepItems;
      }));

      // Transfer classes for NPCs
      if ( !keepClass && d.system.details.cr ) {
        const cls = new dnd5e.dataModels.item.ClassData({levels: d.system.details.cr});
        d.items.push({
          type: "class",
          name: game.i18n.localize("DND5E.PolymorphTmpClass"),
          system: cls.toObject()
        });
      }

      // Keep biography
      if ( keepBio ) d.system.details.biography = o.system.details.biography;

      // Keep senses
      if ( keepVision ) d.system.traits.senses = o.system.traits.senses;

      // Remove active effects
      const oEffects = foundry.utils.deepClone(d.effects);
      const originEffectIds = new Set(oEffects.filter(effect => {
        return !effect.origin || effect.origin === this.uuid;
      }).map(e => e._id));
      d.effects = d.effects.filter(e => {
        if ( keepAE ) return true;
        const origin = e.origin?.startsWith("Actor") || e.origin?.startsWith("Item") ? fromUuidSync(e.origin) : {};
        const originIsSelf = origin?.parent?.uuid === this.uuid;
        const isOriginEffect = originEffectIds.has(e._id);
        if ( isOriginEffect ) return keepOriginAE;
        if ( !isOriginEffect && !originIsSelf ) return keepOtherOriginAE;
        if ( origin.type === "spell" ) return keepSpellAE;
        if ( origin.type === "feat" ) return keepFeatAE;
        if ( origin.type === "background" ) return keepBackgroundAE;
        if ( ["subclass", "class"].includes(origin.type) ) return keepClassAE;
        if ( ["equipment", "weapon", "tool", "loot", "container"].includes(origin.type) ) return keepEquipmentAE;
        return true;
      });
    }

    // Set a random image if source is configured that way
    if ( source.prototypeToken.randomImg ) {
      const images = await target.getTokenImages();
      d.prototypeToken.texture.src = images[Math.floor(Math.random() * images.length)];
    }

    // Set new data flags
    if ( !this.isPolymorphed || !d.flags.dnd5e.originalActor ) d.flags.dnd5e.originalActor = this.id;
    d.flags.dnd5e.isPolymorphed = true;

    // Gather previous actor data
    const previousActorIds = this.getFlag("dnd5e", "previousActorIds") || [];
    previousActorIds.push(this._id);
    foundry.utils.setProperty(d.flags, "dnd5e.previousActorIds", previousActorIds);

    // Update unlinked Tokens, and grab a copy of any actorData adjustments to re-apply
    if ( this.isToken ) {
      const tokenData = d.prototypeToken;
      delete d.prototypeToken;
      tokenData.delta = d;
      const previousActorData = this.token.delta.toObject();
      foundry.utils.setProperty(tokenData, "flags.dnd5e.previousActorData", previousActorData);
      await this.sheet?.close();
      const update = await this.token.update(tokenData);
      if ( renderSheet ) this.sheet?.render(true);
      return update;
    }

    // Close sheet for non-transformed Actor
    await this.sheet?.close();

    /**
     * A hook event that fires just before the actor is transformed.
     * @function dnd5e.transformActor
     * @memberof hookEvents
     * @param {Actor5e} actor                  The original actor before transformation.
     * @param {Actor5e} target                 The target actor into which to transform.
     * @param {object} data                    The data that will be used to create the new transformed actor.
     * @param {TransformationOptions} options  Options that determine how the transformation is performed.
     * @param {object} [options]
     */
    Hooks.callAll("dnd5e.transformActor", this, target, d, {
      keepPhysical, keepMental, keepSaves, keepSkills, mergeSaves, mergeSkills, keepClass, keepFeats, keepSpells,
      keepItems, keepBio, keepVision, keepSelf, keepAE, keepOriginAE, keepOtherOriginAE, keepSpellAE,
      keepEquipmentAE, keepFeatAE, keepClassAE, keepBackgroundAE, transformTokens
    }, {renderSheet});

    // Create new Actor with transformed data
    const newActor = await this.constructor.create(d, {renderSheet});

    // Update placed Token instances
    if ( !transformTokens ) return;
    const tokens = this.getActiveTokens(true);
    const updates = tokens.map(t => {
      const newTokenData = foundry.utils.deepClone(d.prototypeToken);
      newTokenData._id = t.id;
      newTokenData.actorId = newActor.id;
      newTokenData.actorLink = true;

      const dOriginalActor = foundry.utils.getProperty(d, "flags.dnd5e.originalActor");
      foundry.utils.setProperty(newTokenData, "flags.dnd5e.originalActor", dOriginalActor);
      foundry.utils.setProperty(newTokenData, "flags.dnd5e.isPolymorphed", true);
      return newTokenData;
    });
    return canvas.scene?.updateEmbeddedDocuments("Token", updates);
  }

  /* -------------------------------------------- */

  /**
   * If this actor was transformed with transformTokens enabled, then its
   * active tokens need to be returned to their original state. If not, then
   * we can safely just delete this actor.
   * @param {object} [options]
   * @param {boolean} [options.renderSheet=true]  Render Sheet after revert the transformation.
   * @returns {Promise<Actor>|null}  Original actor if it was reverted.
   */
  async revertOriginalForm({renderSheet=true}={}) {
    if ( !this.isPolymorphed ) return;
    if ( !this.isOwner ) {
      ui.notifications.warn("DND5E.PolymorphRevertWarn", {localize: true});
      return null;
    }

    /**
     * A hook event that fires just before the actor is reverted to original form.
     * @function dnd5e.revertOriginalForm
     * @memberof hookEvents
     * @param {Actor} this                 The original actor before transformation.
     * @param {object} [options]
     */
    Hooks.callAll("dnd5e.revertOriginalForm", this, {renderSheet});
    const previousActorIds = this.getFlag("dnd5e", "previousActorIds") ?? [];
    const isOriginalActor = !previousActorIds.length;
    const isRendered = this.sheet.rendered;

    // Obtain a reference to the original actor
    const original = game.actors.get(this.getFlag("dnd5e", "originalActor"));

    // If we are reverting an unlinked token, grab the previous actorData, and create a new token
    if ( this.isToken ) {
      const baseActor = original ? original : game.actors.get(this.token.actorId);
      if ( !baseActor ) {
        ui.notifications.warn(game.i18n.format("DND5E.PolymorphRevertNoOriginalActorWarn", {
          reference: this.getFlag("dnd5e", "originalActor")
        }));
        return;
      }
      const prototypeTokenData = await baseActor.getTokenDocument();
      const actorData = this.token.getFlag("dnd5e", "previousActorData");
      const tokenUpdate = this.token.toObject();
      actorData._id = tokenUpdate.delta._id;
      tokenUpdate.delta = actorData;

      for ( const k of ["width", "height", "alpha", "lockRotation", "name"] ) {
        tokenUpdate[k] = prototypeTokenData[k];
      }
      for ( const k of ["offsetX", "offsetY", "scaleX", "scaleY", "src", "tint"] ) {
        tokenUpdate.texture[k] = prototypeTokenData.texture[k];
      }
      foundry.utils.setProperty(tokenUpdate, "flags.dnd5e.tokenRing", foundry.utils.mergeObject(
        foundry.utils.getProperty(tokenUpdate, "flags.dnd5e.tokenRing") ?? {},
        foundry.utils.getProperty(prototypeTokenData, "flags.dnd5e.tokenRing") ?? {},
        { inplace: false }
      ));
      tokenUpdate.sight = prototypeTokenData.sight;
      tokenUpdate.detectionModes = prototypeTokenData.detectionModes;

      await this.sheet.close();
      await canvas.scene?.deleteEmbeddedDocuments("Token", [this.token._id]);
      const token = await TokenDocument.implementation.create(tokenUpdate, {
        parent: canvas.scene, keepId: true, render: true
      });
      if ( isOriginalActor ) {
        await this.unsetFlag("dnd5e", "isPolymorphed");
        await this.unsetFlag("dnd5e", "previousActorIds");
        await this.token.unsetFlag("dnd5e", "previousActorData");
      }
      if ( isRendered && renderSheet ) token.actor?.sheet?.render(true);
      return token;
    }

    if ( !original ) {
      ui.notifications.warn(game.i18n.format("DND5E.PolymorphRevertNoOriginalActorWarn", {
        reference: this.getFlag("dnd5e", "originalActor")
      }));
      return;
    }

    // Get the Tokens which represent this actor
    if ( canvas.ready ) {
      const tokens = this.getActiveTokens(true);
      const tokenData = (await original.getTokenDocument()).toObject();
      const tokenUpdates = tokens.map(t => {
        const update = foundry.utils.deepClone(tokenData);
        update._id = t.id;
        delete update.x;
        delete update.y;
        if ( !foundry.utils.getProperty(tokenData, "flags.dnd5e.tokenRing") ) {
          foundry.utils.setProperty(update, "flags.dnd5e.tokenRing", {});
        }
        return update;
      });
      await canvas.scene.updateEmbeddedDocuments("Token", tokenUpdates, { diff: false, recursive: false });
    }
    if ( isOriginalActor ) {
      await this.unsetFlag("dnd5e", "isPolymorphed");
      await this.unsetFlag("dnd5e", "previousActorIds");
    }

    // Delete the polymorphed version(s) of the actor, if possible
    if ( game.user.isGM ) {
      const idsToDelete = previousActorIds.filter(id =>
        id !== original.id // Is not original Actor Id
        && game.actors?.get(id) // Actor still exists
      ).concat([this.id]); // Add this id

      await Actor.implementation.deleteDocuments(idsToDelete);
    } else if ( isRendered ) {
      this.sheet?.close();
    }
    if ( isRendered && renderSheet ) original.sheet?.render(isRendered);
    return original;
  }

  /* -------------------------------------------- */

  /**
   * Add additional system-specific sidebar directory context menu options for Actor documents
   * @param {jQuery} html         The sidebar HTML
   * @param {Array} entryOptions  The default array of context menu options
   */
  static addDirectoryContextOptions(html, entryOptions) {
    entryOptions.push({
      name: "DND5E.PolymorphRestoreTransformation",
      icon: '<i class="fa-solid fa-backward"></i>',
      callback: li => {
        const actor = game.actors.get(li.data("documentId"));
        return actor.revertOriginalForm();
      },
      condition: li => {
        const allowed = game.settings.get("dnd5e", "allowPolymorphing");
        if ( !allowed && !game.user.isGM ) return false;
        const actor = game.actors.get(li.data("documentId"));
        return actor && actor.isPolymorphed;
      },
      group: "system"
    }, {
      name: "DND5E.Group.Primary.Set",
      icon: '<i class="fa-solid fa-star"></i>',
      callback: li => {
        game.settings.set("dnd5e", "primaryParty", { actor: game.actors.get(li[0].dataset.documentId) });
      },
      condition: li => {
        const actor = game.actors.get(li[0].dataset.documentId);
        const primary = game.settings.get("dnd5e", "primaryParty")?.actor;
        return game.user.isGM && (actor.type === "group")
          && (actor.system.type.value === "party") && (actor !== primary);
      },
      group: "system"
    }, {
      name: "DND5E.Group.Primary.Remove",
      icon: '<i class="fa-regular fa-star"></i>',
      callback: li => {
        game.settings.set("dnd5e", "primaryParty", { actor: null });
      },
      condition: li => {
        const actor = game.actors.get(li[0].dataset.documentId);
        const primary = game.settings.get("dnd5e", "primaryParty")?.actor;
        return game.user.isGM && (actor === primary);
      },
      group: "system"
    });
  }

  /* -------------------------------------------- */

  /**
   * Add class to actor entry representing the primary group.
   * @param {jQuery} jQuery
   */
  static onRenderActorDirectory(jQuery) {
    const primaryParty = game.settings.get("dnd5e", "primaryParty")?.actor;
    if ( primaryParty ) {
      const element = jQuery[0]?.querySelector(`[data-entry-id="${primaryParty.id}"]`);
      element?.classList.add("primary-party");
    }
  }

  /* -------------------------------------------- */

  /**
   * Format a type object into a string.
   * @param {object} typeData          The type data to convert to a string.
   * @returns {string}
   */
  static formatCreatureType(typeData) {
    if ( typeof typeData === "string" ) return typeData; // Backwards compatibility
    let localizedType;
    if ( typeData.value === "custom" ) {
      localizedType = typeData.custom;
    } else if ( typeData.value in CONFIG.DND5E.creatureTypes ) {
      const code = CONFIG.DND5E.creatureTypes[typeData.value];
      localizedType = game.i18n.localize(typeData.swarm ? code.plural : code.label);
    }
    let type = localizedType;
    if ( typeData.swarm ) {
      type = game.i18n.format("DND5E.CreatureSwarmPhrase", {
        size: game.i18n.localize(CONFIG.DND5E.actorSizes[typeData.swarm].label),
        type: localizedType
      });
    }
    if (typeData.subtype) type = `${type} (${typeData.subtype})`;
    return type;
  }

  /* -------------------------------------------- */
  /*  Event Listeners and Handlers                */
  /* -------------------------------------------- */

  /** @inheritdoc */
  async _onUpdate(data, options, userId) {
    super._onUpdate(data, options, userId);
    if ( userId === game.userId ) {
      await this.updateEncumbrance(options);
      this._onUpdateExhaustion(data, options);
    }

    const hp = options.dnd5e?.hp;
    if ( hp && !options.isRest && !options.isAdvancement ) {
      const curr = this.system.attributes.hp;
      const changes = {
        hp: curr.value - hp.value,
        temp: curr.temp - hp.temp
      };
      changes.total = changes.hp + changes.temp;

      if ( Number.isInteger(changes.total) && (changes.total !== 0) ) {
        this._displayTokenEffect(changes);
        if ( !game.settings.get("dnd5e", "disableConcentration") && (userId === game.userId) && (changes.total < 0) ) {
          this.challengeConcentration({ dc: this.getConcentrationDC(-changes.total) });
        }

        /**
         * A hook event that fires when an actor is damaged or healed by any means. The actual name
         * of the hook will depend on the change in hit points.
         * @function dnd5e.damageActor
         * @memberof hookEvents
         * @param {Actor5e} actor                                       The actor that had their hit points reduced.
         * @param {{hp: number, temp: number, total: number}} changes   The changes to hit points.
         * @param {object} update                                       The original update delta.
         * @param {string} userId                                       Id of the user that performed the update.
         */
        Hooks.callAll(`dnd5e.${changes.total > 0 ? "heal" : "damage"}Actor`, this, changes, data, userId);
      }
    }
  }

  /* -------------------------------------------- */

  /** @inheritDoc */
  _onDelete(options, userId) {
    super._onDelete(options, userId);

    const origin = this.getFlag("dnd5e", "summon.origin");
    // TODO: Replace with parseUuid once V11 support is dropped
    if ( origin ) SummonsData.untrackSummon(origin.split(".Item.")[0], this.uuid);
  }

  /* -------------------------------------------- */

  /** @inheritDoc */
  async _onCreateDescendantDocuments(parent, collection, documents, data, options, userId) {
    if ( (userId === game.userId) && (collection === "items") ) await this.updateEncumbrance(options);
    super._onCreateDescendantDocuments(parent, collection, documents, data, options, userId);
  }

  /* -------------------------------------------- */

  /** @inheritDoc */
  async _onUpdateDescendantDocuments(parent, collection, documents, changes, options, userId) {
    if ( (userId === game.userId) && (collection === "items") ) await this.updateEncumbrance(options);
    super._onUpdateDescendantDocuments(parent, collection, documents, changes, options, userId);
  }

  /* -------------------------------------------- */

  /** @inheritDoc */
  async _onDeleteDescendantDocuments(parent, collection, documents, ids, options, userId) {
    if ( (userId === game.userId) ) {
      if ( collection === "items" ) await this.updateEncumbrance(options);
      await this._clearFavorites(documents);
    }
    super._onDeleteDescendantDocuments(parent, collection, documents, ids, options, userId);
  }

  /* -------------------------------------------- */

  /**
   * Flash ring & display changes to health as scrolling combat text.
   * @param {object} changes          Object of changes to hit points.
   * @param {number} changes.hp       Changes to `hp.value`.
   * @param {number} changes.temp     The change to `hp.temp`.
   * @param {number} changes.total    The total change to hit points.
   * @protected
   */
  _displayTokenEffect(changes) {
    let key;
    let value;
    if ( changes.hp < 0 ) {
      key = "damage";
      value = changes.total;
    } else if ( changes.hp > 0 ) {
      key = "healing";
      value = changes.total;
    } else if ( changes.temp ) {
      key = "temp";
      value = changes.temp;
    }
    if ( !key || !value ) return;

    const tokens = this.isToken ? [this.token] : this.getActiveTokens(true, true);
    if ( !tokens.length ) return;

    const pct = Math.clamp(Math.abs(value) / this.system.attributes.hp.max, 0, 1);
    const fill = CONFIG.DND5E.tokenHPColors[key];

    for ( const token of tokens ) {
      if ( !token.object?.visible || token.isSecret ) continue;
      if ( token.hasDynamicRing ) token.flashRing(key);
      const t = token.object;
      canvas.interface.createScrollingText(t.center, value.signedString(), {
        anchor: CONST.TEXT_ANCHOR_POINTS.TOP,
        // Adapt the font size relative to the Actor's HP total to emphasize more significant blows
        fontSize: 16 + (32 * pct), // Range between [16, 48]
        fill: fill,
        stroke: 0x000000,
        strokeThickness: 4,
        jitter: 0.25
      });
    }
  }

  /* -------------------------------------------- */

  /**
   * TODO: Perform this as part of Actor._preUpdateOperation instead when it becomes available in v12.
   * Handle syncing the Actor's exhaustion level with the ActiveEffect.
   * @param {object} data                          The Actor's update delta.
   * @param {DocumentModificationContext} options  Additional options supplied with the update.
   * @returns {Promise<ActiveEffect|void>}
   * @protected
   */
  async _onUpdateExhaustion(data, options) {
    const level = foundry.utils.getProperty(data, "system.attributes.exhaustion");
    if ( !Number.isFinite(level) ) return;
    let effect = this.effects.get(ActiveEffect5e.ID.EXHAUSTION);
    if ( level < 1 ) return effect?.delete();
    else if ( effect ) {
      const originalExhaustion = foundry.utils.getProperty(options, "dnd5e.originalExhaustion");
      return effect.update({ "flags.dnd5e.exhaustionLevel": level }, { dnd5e: { originalExhaustion } });
    } else {
      effect = await ActiveEffect.implementation.fromStatusEffect("exhaustion", { parent: this });
      effect.updateSource({ "flags.dnd5e.exhaustionLevel": level });
      return ActiveEffect.implementation.create(effect, { parent: this, keepId: true });
    }
  }

  /* -------------------------------------------- */

  /**
   * Handle applying/removing encumbrance statuses.
   * @param {DocumentModificationContext} options  Additional options supplied with the update.
   * @returns {Promise<ActiveEffect>|void}
   */
  updateEncumbrance(options) {
    const encumbrance = this.system.attributes?.encumbrance;
    if ( !encumbrance || (game.settings.get("dnd5e", "encumbrance") === "none") ) return;
    const statuses = [];
    const variant = game.settings.get("dnd5e", "encumbrance") === "variant";
    if ( encumbrance.value > encumbrance.thresholds.maximum ) statuses.push("exceedingCarryingCapacity");
    if ( (encumbrance.value > encumbrance.thresholds.heavilyEncumbered) && variant ) statuses.push("heavilyEncumbered");
    if ( (encumbrance.value > encumbrance.thresholds.encumbered) && variant ) statuses.push("encumbered");

    const effect = this.effects.get(ActiveEffect5e.ID.ENCUMBERED);
    if ( !statuses.length ) return effect?.delete();

    const effectData = { ...CONFIG.DND5E.encumbrance.effects[statuses[0]], statuses };
    if ( effect ) {
      const originalEncumbrance = effect.statuses.first();
      return effect.update(effectData, { dnd5e: { originalEncumbrance } });
    }

    return ActiveEffect.implementation.create(
      { _id: ActiveEffect5e.ID.ENCUMBERED, ...effectData },
      { parent: this, keepId: true }
    );
  }

  /* -------------------------------------------- */

  /**
   * Handle clearing favorited entries that were deleted.
   * @param {Document[]} documents  The deleted Documents.
   * @returns {Promise<Actor5e>|void}
   * @protected
   */
  _clearFavorites(documents) {
    if ( !("favorites" in this.system) ) return;
    const ids = new Set(documents.map(d => d.getRelativeUUID(this)));
    const favorites = this.system.favorites.filter(f => !ids.has(f.id));
    return this.update({ "system.favorites": favorites });
  }
}<|MERGE_RESOLUTION|>--- conflicted
+++ resolved
@@ -1946,7 +1946,6 @@
    * @param {BasicRollMessageConfiguration} message  Configuration for the roll message.
    * @returns {Promise<BasicRoll[]|null>}            The created Roll instance, or null if no hit die was rolled.
    */
-<<<<<<< HEAD
   async rollHitDie(config={}, dialog={}, message={}) {
     let formula;
     let oldFormat = false;
@@ -1964,30 +1963,11 @@
       dialog = {};
     }
 
-    // If no denomination was provided, choose the first available
     let cls = null;
-    if ( !config.denomination ) {
-      cls = this.itemTypes.class.find(c => c.system.hitDiceUsed < c.system.levels);
-      if ( !cls ) return null;
-      config.denomination = cls.system.hitDice;
-    }
-
-    // Otherwise, locate a class (if any) which has an available hit die of the requested denomination
-    else cls = this.items.find(i => {
-      return (i.system.hitDice === config.denomination) && ((i.system.hitDiceUsed || 0) < (i.system.levels || 1));
-    });
-
-    // If no class is available, display an error notification
-    if ( !cls ) {
-      ui.notifications.error(game.i18n.format("DND5E.HitDiceWarn", {name: this.name, formula: config.denomination}));
-      return null;
-=======
-  async rollHitDie(denomination, options={}) {
-    let cls = null;
-
-    // NPCs only have on denomination
+
+    // NPCs only have one denomination
     if ( this.type === "npc" ) {
-      denomination = `d${this.system.attributes.hd.denomination}`;
+      config.denomination = `d${this.system.attributes.hd.denomination}`;
 
       // If no hit dice are available, display an error notification
       if ( !this.system.attributes.hd.value ) {
@@ -1999,23 +1979,22 @@
     // Otherwise check classes
     else {
       // If no denomination was provided, choose the first available
-      if ( !denomination ) {
+      if ( !config.denomination ) {
         cls = this.system.attributes.hd.classes.find(c => c.system.hitDiceUsed < c.system.levels);
         if ( !cls ) return null;
-        denomination = cls.system.hitDice;
+        config.denomination = cls.system.hitDice;
       }
 
       // Otherwise, locate a class (if any) which has an available hit die of the requested denomination
       else cls = this.system.attributes.hd.classes.find(i => {
-        return (i.system.hitDice === denomination) && (i.system.hitDiceUsed < i.system.levels);
+        return (i.system.hitDice === config.denomination) && (i.system.hitDiceUsed < i.system.levels);
       });
 
       // If no class is available, display an error notification
       if ( !cls ) {
-        ui.notifications.error(game.i18n.format("DND5E.HitDiceWarn", {name: this.name, formula: denomination}));
+        ui.notifications.error(game.i18n.format("DND5E.HitDiceWarn", {name: this.name, formula: config.denomination}));
         return null;
       }
->>>>>>> f932b0cc
     }
 
     formula ??= `max(0, 1${config.denomination} + @abilities.con.mod)`;
@@ -2028,19 +2007,10 @@
     }, dialog);
 
     const flavor = game.i18n.localize("DND5E.HitDiceRoll");
-<<<<<<< HEAD
     const messageConfig = foundry.utils.mergeObject({
       rollMode: game.settings.get("core", "rollMode"),
       data: {
-        speaker: ChatMessage.getSpeaker({actor: this}),
-=======
-    const rollConfig = foundry.utils.mergeObject({
-      formula: `max(0, 1${denomination} + @abilities.con.mod)`,
-      data: this.getRollData(),
-      chatMessage: true,
-      messageData: {
         speaker: ChatMessage.implementation.getSpeaker({actor: this}),
->>>>>>> f932b0cc
         flavor,
         title: `${flavor}: ${this.name}`,
         "flags.dnd5e.roll": {type: "hitDie"}
@@ -2079,32 +2049,21 @@
 
     const updates = { actor: {}, class: {} };
     if ( rollConfig.modifyHitDice !== false ) {
-      updates.class["system.hitDiceUsed"] = cls.system.hitDiceUsed + 1;
+      if ( cls ) updates.class["system.hitDiceUsed"] = cls.system.hitDiceUsed + 1;
+      else updates.actor["system.attributes.hd.spent"] = this.system.attributes.hd.spent + 1;
     }
     const hp = this.system.attributes.hp;
-<<<<<<< HEAD
     if ( rollConfig.modifyHitPoints !== false ) {
       const dhp = Math.min(Math.max(0, hp.effectiveMax) - hp.value, rolls.reduce((t, r) => t + r.total, 0));
       updates.actor["system.attributes.hp.value"] = hp.value + dhp;
     }
-=======
-    const dhp = Math.min(Math.max(0, hp.effectiveMax) - hp.value, roll.total);
-    const updates = { actor: {"system.attributes.hp.value": hp.value + dhp} };
-    if ( cls ) updates.class = {"system.hitDiceUsed": cls.system.hitDiceUsed + 1};
-    else updates.actor["system.attributes.hd.spent"] = this.system.attributes.hd.spent + 1;
->>>>>>> f932b0cc
 
     /**
      * A hook event that fires after a hit die has been rolled for an Actor, but before updates have been performed.
      * @function dnd5e.rollHitDie
      * @memberof hookEvents
-<<<<<<< HEAD
-     * @param {Actor5e} actor         Actor for which the hit die has been rolled.
-     * @param {BasicRoll[]} rolls     The resulting rolls.
-=======
      * @param {Actor5e} actor           Actor for which the hit die has been rolled.
-     * @param {Roll} roll               The resulting roll.
->>>>>>> f932b0cc
+     * @param {BasicRoll[]} rolls       The resulting rolls.
      * @param {object} updates
      * @param {object} updates.actor    Updates that will be applied to the actor.
      * @param {object} [updates.class]  Updates that will be applied to the class.
