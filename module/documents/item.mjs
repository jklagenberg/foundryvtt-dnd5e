--- conflicted
+++ resolved
@@ -1091,12 +1091,8 @@
     const as = this.actor.system;
     // Identify the consumed resource and its current quantity
     let resource = null;
-<<<<<<< HEAD
-    let amount = usageConfig.resourceAmount ? usageConfig.resourceAmount : (consume.amount || 1);
+    let amount = usageConfig.resourceAmount ? usageConfig.resourceAmount : (consume.amount || 0);
     if ( amount in as.spells ) amount = consume.amount || 1;
-=======
-    let amount = usageConfig.resourceAmount ? usageConfig.resourceAmount : (consume.amount || 0);
->>>>>>> a8bf3d06
     let quantity = 0;
     switch ( consume.type ) {
       case "attribute":
