import AdvancementManager from "../applications/advancement/advancement-manager.mjs";
import AdvancementConfirmationDialog from "../applications/advancement/advancement-confirmation-dialog.mjs";
import ClassData from "../data/item/class.mjs";
import ContainerData from "../data/item/container.mjs";
import EquipmentData from "../data/item/equipment.mjs";
import SpellData from "../data/item/spell.mjs";
import PhysicalItemTemplate from "../data/item/templates/physical-item.mjs";
import {d20Roll, damageRoll} from "../dice/dice.mjs";
import simplifyRollFormula from "../dice/simplify-roll-formula.mjs";
import Advancement from "./advancement/advancement.mjs";
import AbilityUseDialog from "../applications/item/ability-use-dialog.mjs";
import Proficiency from "./actor/proficiency.mjs";
import SystemDocumentMixin from "./mixins/document.mjs";
import ActiveEffect5e from "./active-effect.mjs";

/**
 * Override and extend the basic Item implementation.
 */
export default class Item5e extends SystemDocumentMixin(Item) {

  /**
   * Caches an item linked to this one, such as a subclass associated with a class.
   * @type {Item5e}
   * @private
   */
  _classLink;

  /* -------------------------------------------- */
  /*  Migrations                                  */
  /* -------------------------------------------- */

  /** @inheritDoc */
  _initializeSource(data, options={}) {
    // Migrate backpack -> container.
    if ( data.type === "backpack" ) {
      data.type = "container";
      foundry.utils.setProperty(data, "flags.dnd5e.persistSourceMigration", true);
    }
    return super._initializeSource(data, options);
  }

  /* -------------------------------------------- */
  /*  Item Properties                             */
  /* -------------------------------------------- */

  /**
   * Which ability score modifier is used by this item?
   * @type {string|null}
   * @see {@link ActionTemplate#abilityMod}
   */
  get abilityMod() {
    return this.system.abilityMod ?? null;
  }

  /* --------------------------------------------- */

  /**
   * The item that contains this item, if it is in a container. Returns a promise if the item is located
   * in a compendium pack.
   * @type {Item5e|Promise<Item5e>|void}
   */
  get container() {
    if ( !this.system.container ) return;
    if ( this.isEmbedded ) return this.actor.items.get(this.system.container);
    if ( this.pack ) return game.packs.get(this.pack).getDocument(this.system.container);
    return game.items.get(this.system.container);
  }

  /* -------------------------------------------- */

  /**
   * What is the critical hit threshold for this item, if applicable?
   * @type {number|null}
   * @see {@link ActionTemplate#criticalThreshold}
   */
  get criticalThreshold() {
    return this.system.criticalThreshold ?? null;
  }

  /* --------------------------------------------- */

  /**
   * Does the Item implement an ability check as part of its usage?
   * @type {boolean}
   * @see {@link ActionTemplate#hasAbilityCheck}
   */
  get hasAbilityCheck() {
    return this.system.hasAbilityCheck ?? false;
  }

  /* -------------------------------------------- */

  /**
   * Does this item support advancement and have advancements defined?
   * @type {boolean}
   */
  get hasAdvancement() {
    return !!this.system.advancement?.length;
  }

  /* -------------------------------------------- */

  /**
   * Does the Item have an area of effect target?
   * @type {boolean}
   * @see {@link ActivatedEffectTemplate#hasAreaTarget}
   */
  get hasAreaTarget() {
    return this.system.hasAreaTarget ?? false;
  }

  /* -------------------------------------------- */

  /**
   * Does the Item implement an attack roll as part of its usage?
   * @type {boolean}
   * @see {@link ActionTemplate#hasAttack}
   */
  get hasAttack() {
    return this.system.hasAttack ?? false;
  }

  /* -------------------------------------------- */

  /**
   * Does the Item implement a damage roll as part of its usage?
   * @type {boolean}
   * @see {@link ActionTemplate#hasDamage}
   */
  get hasDamage() {
    return this.system.hasDamage ?? false;
  }

  /* -------------------------------------------- */

  /**
   * Does the Item target one or more distinct targets?
   * @type {boolean}
   * @see {@link ActivatedEffectTemplate#hasIndividualTarget}
   */
  get hasIndividualTarget() {
    return this.system.hasIndividualTarget ?? false;
  }

  /* -------------------------------------------- */

  /**
   * Is this Item limited in its ability to be used by charges or by recharge?
   * @type {boolean}
   * @see {@link ActivatedEffectTemplate#hasLimitedUses}
   * @see {@link FeatData#hasLimitedUses}
   */
  get hasLimitedUses() {
    return this.system.hasLimitedUses ?? false;
  }

  /* -------------------------------------------- */

  /**
   * Does this Item draw from a resource?
   * @type {boolean}
   * @see {@link ActivatedEffectTemplate#hasResource}
   */
  get hasResource() {
    return this.system.hasResource ?? false;
  }

  /* -------------------------------------------- */

  /**
   * Does this Item draw from ammunition?
   * @type {boolean}
   * @see {@link ActivatedEffectTemplate#hasAmmo}
   */
  get hasAmmo() {
    return this.system.hasAmmo ?? false;
  }

  /* -------------------------------------------- */

  /**
   * Does the Item implement a saving throw as part of its usage?
   * @type {boolean}
   * @see {@link ActionTemplate#hasSave}
   */
  get hasSave() {
    return this.system.hasSave ?? false;
  }

  /* -------------------------------------------- */

  /**
   * Does the Item have a target?
   * @type {boolean}
   * @see {@link ActivatedEffectTemplate#hasTarget}
   */
  get hasTarget() {
    return this.system.hasTarget ?? false;
  }

  /* -------------------------------------------- */

  /**
   * Return an item's identifier.
   * @type {string}
   */
  get identifier() {
    return this.system.identifier || this.name.slugify({strict: true});
  }

  /* --------------------------------------------- */

  /**
   * Is this Item an activatable item?
   * @type {boolean}
   */
  get isActive() {
    return this.system.isActive ?? false;
  }

  /* -------------------------------------------- */

  /**
   * Is this item any of the armor subtypes?
   * @type {boolean}
   * @see {@link EquipmentTemplate#isArmor}
   */
  get isArmor() {
    return this.system.isArmor ?? false;
  }

  /* -------------------------------------------- */

  /**
   * Does the item provide an amount of healing instead of conventional damage?
   * @type {boolean}
   * @see {@link ActionTemplate#isHealing}
   */
  get isHealing() {
    return this.system.isHealing ?? false;
  }

  /* -------------------------------------------- */

  /**
   * Is this item a separate large object like a siege engine or vehicle component that is
   * usually mounted on fixtures rather than equipped, and has its own AC and HP?
   * @type {boolean}
   * @see {@link EquipmentData#isMountable}
   * @see {@link WeaponData#isMountable}
   */
  get isMountable() {
    return this.system.isMountable ?? false;
  }

  /* -------------------------------------------- */

  /**
   * Is this class item the original class for the containing actor? If the item is not a class or it is not
   * embedded in an actor then this will return `null`.
   * @type {boolean|null}
   */
  get isOriginalClass() {
    if ( this.type !== "class" || !this.isEmbedded || !this.parent.system.details?.originalClass ) return null;
    return this.id === this.parent.system.details.originalClass;
  }

  /* -------------------------------------------- */

  /**
   * Does the Item implement a versatile damage roll as part of its usage?
   * @type {boolean}
   * @see {@link ActionTemplate#isVersatile}
   */
  get isVersatile() {
    return this.system.isVersatile ?? false;
  }

  /* --------------------------------------------- */

  /**
   * Does this item require concentration?
   * @type {boolean}
   */
  get requiresConcentration() {
    const isValid = this.system.validProperties.has("concentration") && this.system.properties.has("concentration");
    return isValid && this.isActive && this.system.hasScalarDuration;
  }

  /* -------------------------------------------- */

  /**
   * Class associated with this subclass. Always returns null on non-subclass or non-embedded items.
   * @type {Item5e|null}
   */
  get class() {
    if ( !this.isEmbedded || (this.type !== "subclass") ) return null;
    const cid = this.system.classIdentifier;
    return this._classLink ??= this.parent.items.find(i => (i.type === "class") && (i.identifier === cid));
  }

  /* -------------------------------------------- */

  /**
   * Subclass associated with this class. Always returns null on non-class or non-embedded items.
   * @type {Item5e|null}
   */
  get subclass() {
    if ( !this.isEmbedded || (this.type !== "class") ) return null;
    const items = this.parent.items;
    const cid = this.identifier;
    return this._classLink ??= items.find(i => (i.type === "subclass") && (i.system.classIdentifier === cid));
  }

  /* -------------------------------------------- */

  /**
   * Retrieve scale values for current level from advancement data.
   * @type {object}
   */
  get scaleValues() {
    if ( !this.advancement.byType.ScaleValue ) return {};
    const level = this.type === "class" ? this.system.levels : this.type === "subclass" ? this.class?.system.levels
      : this.parent?.system.details.level ?? 0;
    return this.advancement.byType.ScaleValue.reduce((obj, advancement) => {
      obj[advancement.identifier] = advancement.valueForLevel(level);
      return obj;
    }, {});
  }

  /* -------------------------------------------- */

  /**
   * Does this item scale with any kind of consumption?
   * @type {string|null}
   */
  get usageScaling() {
    const { level, preparation, consume } = this.system;
    const isLeveled = (this.type === "spell") && (level > 0);
    if ( isLeveled && CONFIG.DND5E.spellPreparationModes[preparation.mode]?.upcast ) return "slot";
    else if ( isLeveled && this.hasResource && consume.scale ) return "resource";
    return null;
  }

  /* -------------------------------------------- */

  /**
   * Spellcasting details for a class or subclass.
   *
   * @typedef {object} SpellcastingDescription
   * @property {string} type              Spellcasting type as defined in ``CONFIG.DND5E.spellcastingTypes`.
   * @property {string|null} progression  Progression within the specified spellcasting type if supported.
   * @property {string} ability           Ability used when casting spells from this class or subclass.
   * @property {number|null} levels       Number of levels of this class or subclass's class if embedded.
   */

  /**
   * Retrieve the spellcasting for a class or subclass. For classes, this will return the spellcasting
   * of the subclass if it overrides the class. For subclasses, this will return the class's spellcasting
   * if no spellcasting is defined on the subclass.
   * @type {SpellcastingDescription|null}  Spellcasting object containing progression & ability.
   */
  get spellcasting() {
    const spellcasting = this.system.spellcasting;
    if ( !spellcasting ) return null;
    const isSubclass = this.type === "subclass";
    const classSC = isSubclass ? this.class?.system.spellcasting : spellcasting;
    const subclassSC = isSubclass ? spellcasting : this.subclass?.system.spellcasting;
    const finalSC = foundry.utils.deepClone(
      ( subclassSC && (subclassSC.progression !== "none") ) ? subclassSC : classSC
    );
    if ( !finalSC ) return null;
    finalSC.levels = this.isEmbedded ? (this.system.levels ?? this.class?.system.levels) : null;

    // Temp method for determining spellcasting type until this data is available directly using advancement
    if ( CONFIG.DND5E.spellcastingTypes[finalSC.progression] ) finalSC.type = finalSC.progression;
    else finalSC.type = Object.entries(CONFIG.DND5E.spellcastingTypes).find(([type, data]) => {
      return !!data.progression?.[finalSC.progression];
    })?.[0];

    return finalSC;
  }

  /* -------------------------------------------- */

  /**
   * Should this item's active effects be suppressed.
   * @type {boolean}
   */
  get areEffectsSuppressed() {
    const requireEquipped = (this.type !== "consumable")
      || ["rod", "trinket", "wand"].includes(this.system.type.value);
    if ( requireEquipped && (this.system.equipped === false) ) return true;
    return this.system.attunement === CONFIG.DND5E.attunementTypes.REQUIRED;
  }

  /* -------------------------------------------- */
  /*  Data Preparation                            */
  /* -------------------------------------------- */

  /** @inheritDoc */
  prepareDerivedData() {
    super.prepareDerivedData();
    this.labels = {};

    // Clear out linked item cache
    this._classLink = undefined;

    // Advancement
    this._prepareAdvancement();

    // Item Properties
    if ( this.system.properties ) {
      this.labels.properties = Array.from(this.system.properties).map(prop => ({
        abbr: prop,
        label: CONFIG.DND5E.itemProperties[prop]?.label,
        icon: CONFIG.DND5E.itemProperties[prop]?.icon
      }));
    }

    // Specialized preparation per Item type
    switch ( this.type ) {
      case "equipment":
        this._prepareEquipment(); break;
      case "feat":
        this._prepareFeat(); break;
      case "spell":
        this._prepareSpell(); break;
      case "weapon":
        this._prepareWeapon(); break;
    }

    // Activated Items
    this._prepareActivation();
    this._prepareAction();
    this._prepareRecovery();

    // Un-owned items can have their final preparation done here, otherwise this needs to happen in the owning Actor
    if ( !this.isOwned ) this.prepareFinalAttributes();
  }

  /* -------------------------------------------- */

  /**
   * Prepare derived data for an equipment-type item and define labels.
   * @protected
   */
  _prepareEquipment() {
    this.labels.armor = this.system.armor.value ? `${this.system.armor.value} ${game.i18n.localize("DND5E.AC")}` : "";
  }

  /* -------------------------------------------- */

  /**
   * Prepare derived data for a feat-type item and define labels.
   * @protected
   */
  _prepareFeat() {
    const act = this.system.activation;
    if ( act?.type === "legendary" ) this.labels.featType = game.i18n.localize("DND5E.LegendaryActionLabel");
    else if ( act?.type === "lair" ) this.labels.featType = game.i18n.localize("DND5E.LairActionLabel");
    else if ( act?.type ) {
      const isAttack = /\w\wak$/.test(this.system.actionType);
      this.labels.featType = game.i18n.localize(isAttack ? "DND5E.Attack" : "DND5E.Action");
    }
    else this.labels.featType = game.i18n.localize("DND5E.Passive");
  }

  /* -------------------------------------------- */

  /**
   * Prepare derived data for a spell-type item and define labels.
   * @protected
   */
  _prepareSpell() {
    const attributes = this.system?.validProperties.reduce((obj, k) => {
      obj[k] = CONFIG.DND5E.itemProperties[k];
      return obj;
    }, {});
    this.system.preparation.mode ||= "prepared";
    this.labels.level = CONFIG.DND5E.spellLevels[this.system.level];
    this.labels.school = CONFIG.DND5E.spellSchools[this.system.school]?.label;
    this.labels.components = this.system.properties.reduce((obj, c) => {
      const config = attributes[c];
      if ( !config ) return obj;
      const { abbreviation: abbr, label, icon } = config;
      obj.all.push({ abbr, label, icon, tag: config.isTag });
      if ( config.isTag ) obj.tags.push(label);
      else obj.vsm.push(abbr);
      return obj;
    }, {all: [], vsm: [], tags: []});
    this.labels.components.vsm = new Intl.ListFormat(game.i18n.lang, { style: "narrow", type: "conjunction" })
      .format(this.labels.components.vsm);
    this.labels.materials = this.system?.materials?.value ?? null;
  }

  /* -------------------------------------------- */

  /**
   * Prepare derived data for a weapon-type item and define labels.
   * @protected
   */
  _prepareWeapon() {
    this.labels.armor = this.system.armor.value ? `${this.system.armor.value} ${game.i18n.localize("DND5E.AC")}` : "";
  }

  /* -------------------------------------------- */

  /**
   * Prepare derived data for activated items and define labels.
   * @protected
   */
  _prepareActivation() {
    if ( !("activation" in this.system) ) return;
    const C = CONFIG.DND5E;

    // Ability Activation Label
    const act = this.system.activation ?? {};
    if ( !act.type ) act.type = null;   // Backwards compatibility
    this.labels.activation = act.type ? [
      (act.type in C.staticAbilityActivationTypes) ? null : act.cost,
      C.abilityActivationTypes[act.type]
    ].filterJoin(" ") : "";

    // Target Label
    let tgt = this.system.target ?? {};
    if ( ["none", ""].includes(tgt.type) ) tgt.type = null;   // Backwards compatibility
    if ( [null, "self"].includes(tgt.type) ) tgt.value = tgt.units = null;
    else if ( tgt.units === "touch" ) tgt.value = null;

    if ( this.hasTarget ) {
      const target = [tgt.value];
      if ( this.hasAreaTarget ) {
        if ( tgt.units in C.movementUnits ) target.push(game.i18n.localize(`DND5E.Dist${tgt.units.capitalize()}Abbr`));
        else target.push(C.distanceUnits[tgt.units]);
      }
      target.push(C.targetTypes[tgt.type]);
      this.labels.target = target.filterJoin(" ");
    }

    // Range Label
    let rng = this.system.range ?? {};
    if ( ["none", ""].includes(rng.units) ) rng.units = null; // Backwards compatibility
    if ( [null, "touch", "self"].includes(rng.units) ) rng.value = rng.long = null;
    if ( this.isActive && rng.units ) {
      this.labels.range = [rng.value, rng.long ? `/ ${rng.long}` : null];
      if ( rng.units in C.movementUnits ) {
        this.labels.range.push(game.i18n.localize(`DND5E.Dist${rng.units.capitalize()}Abbr`));
      }
      else this.labels.range.push(C.distanceUnits[rng.units]);
      this.labels.range = this.labels.range.filterJoin(" ");
    } else this.labels.range = game.i18n.localize("DND5E.None");

    // Recharge Label
    let chg = this.system.recharge ?? {};
    const chgSuffix = `${chg.value}${parseInt(chg.value) < 6 ? "+" : ""}`;
    this.labels.recharge = `${game.i18n.localize("DND5E.Recharge")} [${chgSuffix}]`;
  }

  /* -------------------------------------------- */

  /**
   * Prepare derived data and labels for items which have an action which deals damage.
   * @protected
   */
  _prepareAction() {
    if ( !("actionType" in this.system) ) return;
    let dmg = this.system.damage || {};
    if ( dmg.parts ) {
      const types = CONFIG.DND5E.damageTypes;
      this.labels.damage = dmg.parts.map(d => d[0]).join(" + ").replace(/\+ -/g, "- ");
      this.labels.damageTypes = dmg.parts.map(d => types[d[1]]?.label).join(", ");
    }
  }

  /* -------------------------------------------- */

  /**
   * Prepare recovery labels.
   * @protected
   */
  _prepareRecovery() {
    const { per } = this.system.uses ?? {};
    this.labels.recovery = CONFIG.DND5E.limitedUsePeriods[per];
    if ( per === "lr" ) this.labels.recovery = game.i18n.localize("DND5E.AbbreviationLR");
    else if ( per === "sr" ) this.labels.recovery = game.i18n.localize("DND5E.AbbreviationSR");
  }

  /* -------------------------------------------- */

  /**
   * Prepare advancement objects from stored advancement data.
   * @protected
   */
  _prepareAdvancement() {
    const minAdvancementLevel = ["class", "subclass"].includes(this.type) ? 1 : 0;
    this.advancement = {
      byId: {},
      byLevel: Object.fromEntries(
        Array.fromRange(CONFIG.DND5E.maxLevel, minAdvancementLevel).map(l => [l, []])
      ),
      byType: {},
      needingConfiguration: []
    };
    for ( const advancement of this.system.advancement ?? [] ) {
      if ( !(advancement instanceof Advancement) ) continue;
      this.advancement.byId[advancement.id] = advancement;
      this.advancement.byType[advancement.type] ??= [];
      this.advancement.byType[advancement.type].push(advancement);
      advancement.levels.forEach(l => this.advancement.byLevel[l]?.push(advancement));
      if ( !advancement.levels.length
        || ((advancement.levels.length === 1) && (advancement.levels[0] < minAdvancementLevel)) ) {
        this.advancement.needingConfiguration.push(advancement);
      }
    }
    Object.entries(this.advancement.byLevel).forEach(([lvl, data]) => data.sort((a, b) => {
      return a.sortingValueForLevel(lvl).localeCompare(b.sortingValueForLevel(lvl), game.i18n.lang);
    }));
  }

  /* -------------------------------------------- */

  /**
   * Determine an item's proficiency level based on its parent actor's proficiencies.
   * @protected
   */
  _prepareProficiency() {
    if ( !["spell", "weapon", "equipment", "tool", "feat", "consumable"].includes(this.type) ) return;
    if ( !this.actor?.system.attributes?.prof ) {
      this.system.prof = new Proficiency(0, 0);
      return;
    }

    this.system.prof = new Proficiency(this.actor.system.attributes.prof, this.system.proficiencyMultiplier ?? 0);
  }

  /* -------------------------------------------- */

  /**
   * Compute item attributes which might depend on prepared actor data. If this item is embedded this method will
   * be called after the actor's data is prepared.
   * Otherwise, it will be called at the end of `Item5e#prepareDerivedData`.
   */
  prepareFinalAttributes() {

    // Proficiency
    this._prepareProficiency();

    // Class data
    if ( this.type === "class" ) this.system.isOriginalClass = this.isOriginalClass;

    // Action usage
    if ( "actionType" in this.system ) {
      this.labels.abilityCheck = game.i18n.format("DND5E.AbilityPromptTitle", {
        ability: CONFIG.DND5E.abilities[this.system.ability]?.label ?? ""
      });

      // Saving throws
      this.getSaveDC();

      // To Hit
      this.getAttackToHit();

      // Limited Uses
      this.prepareMaxUses();

      // Duration
      this.prepareDurationValue();

      // Damage Label
      this.getDerivedDamageLabel();
    }
  }

  /* -------------------------------------------- */

  /**
   * Populate a label with the compiled and simplified damage formula based on owned item
   * actor data. This is only used for display purposes and is not related to `Item5e#rollDamage`.
   * @returns {{damageType: string, formula: string, label: string}[]}
   */
  getDerivedDamageLabel() {
    if ( !this.hasDamage || !this.isOwned ) return [];
    const rollData = this.getRollData();
    const damageLabels = { ...CONFIG.DND5E.damageTypes, ...CONFIG.DND5E.healingTypes };
    const derivedDamage = this.system.damage?.parts?.map((damagePart, index) => {
      let formula;
      try {
        formula = damagePart[0];
        if ( (index === 0) && this.system.magicAvailable ) formula = `${formula} + ${this.system.magicalBonus ?? 0}`;
        const roll = new Roll(formula, rollData);
        formula = simplifyRollFormula(roll.formula, { preserveFlavor: true });
      }
      catch(err) {
        const parentInfo = this.parent ? ` on ${this.parent.name} (${this.parent.id})` : "";
        console.warn(`Unable to simplify formula for ${this.name} (${this.id})${parentInfo}`, err);
      }
      const damageType = damagePart[1];
      return { formula, damageType, label: `${formula} ${damageLabels[damageType]?.label ?? ""}` };
    });
    return this.labels.derivedDamage = derivedDamage;
  }

  /* -------------------------------------------- */

  /**
   * Update the derived spell DC for an item that requires a saving throw.
   * @returns {number|null}
   */
  getSaveDC() {
    if ( !this.hasSave ) return null;
    const save = this.system.save;

    // Actor spell-DC based scaling
    if ( save.scaling === "spell" ) {
      save.dc = this.isOwned ? this.actor.system.attributes.spelldc : null;
    }

    // Ability-score based scaling
    else if ( save.scaling !== "flat" ) {
      save.dc = this.isOwned ? this.actor.system.abilities[save.scaling].dc : null;
    }

    // Update labels
    const abl = CONFIG.DND5E.abilities[save.ability]?.label ?? "";
    this.labels.save = game.i18n.format("DND5E.SaveDC", {dc: save.dc || "", ability: abl});
    return save.dc;
  }

  /* -------------------------------------------- */

  /**
   * Update a label to the Item detailing its total to hit bonus from the following sources:
   * - item's actor's proficiency bonus if applicable
   * - item's actor's global bonuses to the given item type
   * - item document's innate & magical attack bonuses
   * - item's ammunition if applicable
   * @returns {{rollData: object, parts: string[]}|null}  Data used in the item's Attack roll.
   */
  getAttackToHit() {
    if ( !this.hasAttack ) return null;
    const flat = this.system.attack.flat;
    const rollData = this.getRollData();
    const parts = [];
    let ammo;

    if ( this.isOwned && !flat ) {
      // Ability score modifier
      if ( this.system.ability !== "none" ) parts.push("@mod");

      // Add proficiency bonus.
      if ( this.system.prof?.hasProficiency ) {
        parts.push("@prof");
        rollData.prof = this.system.prof.term;
      }

      // Actor-level global bonus to attack rolls
      const actorBonus = this.actor.system.bonuses?.[this.system.actionType] || {};
      if ( actorBonus.attack ) parts.push(actorBonus.attack);

      ammo = this.hasAmmo ? this.actor.items.get(this.system.consume.target) : null;
    }

    // Include the item's innate & magical attack bonuses
    if ( this.system.attack.bonus ) parts.push(this.system.attack.bonus);
    if ( this.system.magicalBonus && this.system.magicAvailable && !flat ) parts.push(this.system.magicalBonus);

    // One-time bonus provided by consumed ammunition
    if ( ammo && !flat ) {
      const ammoItemQuantity = ammo.system.quantity;
      const ammoCanBeConsumed = ammoItemQuantity && (ammoItemQuantity - (this.system.consume.amount ?? 0) >= 0);
      const ammoParts = [
        Roll.replaceFormulaData(ammo.system.attack.bonus, rollData),
        ammo.system.magicAvailable ? ammo.system.magicalBonus : null
      ].filter(b => b);
      const ammoIsTypeConsumable = (ammo.type === "consumable") && (ammo.system.type.value === "ammo");
      if ( ammoCanBeConsumed && ammoParts.length && ammoIsTypeConsumable ) {
        parts.push("@ammo");
        rollData.ammo = ammoParts.join(" + ");
      }
    }

    // Condense the resulting attack bonus formula into a simplified label
    const roll = new Roll(parts.join("+"), rollData);
    const formula = simplifyRollFormula(roll.formula) || "0";
    this.labels.modifier = simplifyRollFormula(roll.formula, { deterministic: true }) || "0";
    this.labels.toHit = !/^[+-]/.test(formula) ? `+ ${formula}` : formula;
    return { rollData, parts };
  }

  /* -------------------------------------------- */

  /**
   * Populates the max uses of an item.
   * If the item is an owned item and the `max` is not numeric, calculate based on actor data.
   */
  prepareMaxUses() {
    const uses = this.system.uses;
    if ( !uses?.max ) return;
    let max = uses.max;
    if ( this.isOwned && !Number.isNumeric(max) ) {
      const property = game.i18n.localize("DND5E.UsesMax");
      try {
        const rollData = this.getRollData({ deterministic: true });
        max = Roll.safeEval(this.replaceFormulaData(max, rollData, { property }));
      } catch(e) {
        const message = game.i18n.format("DND5E.FormulaMalformedError", { property, name: this.name });
        this.actor._preparationWarnings.push({ message, link: this.uuid, type: "error" });
        console.error(message, e);
        return;
      }
    }
    uses.max = Number(max);
  }

  /* -------------------------------------------- */

  /**
   * Populate the duration value of an item. If the item is an owned item and the
   * duration value is not numeric, calculate based on actor data.
   */
  prepareDurationValue() {
    const duration = this.system.duration;
    let value = duration?.value;

    if ( !value ) {
      if ( duration?.units ) this.labels.duration = CONFIG.DND5E.timePeriods[duration.units];
      return;
    }

    // If this is an owned item and the value is not numeric, we need to calculate it
    if ( this.isOwned && !Number.isNumeric(value) ) {
      const property = game.i18n.localize("DND5E.Duration");
      try {
        const rollData = this.getRollData({ deterministic: true });
        value = Roll.safeEval(this.replaceFormulaData(value, rollData, { property }));
      } catch(e) {
        const message = game.i18n.format("DND5E.FormulaMalformedError", { property, name: this.name });
        this.actor._preparationWarnings.push({ message, link: this.uuid, type: "error" });
        console.error(message, e);
        return;
      }
    }
    duration.value = Number(value);

    // Now that duration value is a number, set the label
    if ( ["inst", "perm"].includes(duration.units) ) duration.value = null;
    this.labels.duration = [duration.value, CONFIG.DND5E.timePeriods[duration.units]].filterJoin(" ");
  }

  /* -------------------------------------------- */

  /**
   * Replace referenced data attributes in the roll formula with values from the provided data.
   * If the attribute is not found in the provided data, display a warning on the actor.
   * @param {string} formula           The original formula within which to replace.
   * @param {object} data              The data object which provides replacements.
   * @param {object} options
   * @param {string} options.property  Name of the property to which this formula belongs.
   * @returns {string}                 Formula with replaced data.
   */
  replaceFormulaData(formula, data, { property }) {
    const dataRgx = new RegExp(/@([a-z.0-9_-]+)/gi);
    const missingReferences = new Set();
    formula = formula.replace(dataRgx, (match, term) => {
      let value = foundry.utils.getProperty(data, term);
      if ( value == null ) {
        missingReferences.add(match);
        return "0";
      }
      return String(value).trim();
    });
    if ( (missingReferences.size > 0) && this.actor ) {
      const listFormatter = new Intl.ListFormat(game.i18n.lang, { style: "long", type: "conjunction" });
      const message = game.i18n.format("DND5E.FormulaMissingReferenceWarn", {
        property, name: this.name, references: listFormatter.format(missingReferences)
      });
      this.actor._preparationWarnings.push({ message, link: this.uuid, type: "warning" });
    }
    return formula;
  }

  /* -------------------------------------------- */

  /**
   * Configuration data for an item usage being prepared.
   *
   * @typedef {object} ItemUseConfiguration
   * @property {boolean} createMeasuredTemplate     Should this item create a template?
   * @property {boolean} createSummons              Should this item create a summoned creature?
   * @property {boolean} consumeResource            Should this item consume a (non-ammo) resource?
   * @property {boolean} consumeSpellSlot           Should this item (a spell) consume a spell slot?
   * @property {boolean} consumeUsage               Should this item consume its limited uses or recharge?
   * @property {string|number|null} slotLevel       The spell slot type or level to consume by default.
   * @property {string|null} summonsProfile         ID of the summoning profile to use.
   * @property {number|null} resourceAmount         The amount to consume by default when scaling with consumption.
   * @property {boolean} beginConcentrating         Should this item initiate concentration?
   * @property {string|null} endConcentration       The id of the active effect to end concentration on, if any.
   */

  /**
   * Additional options used for configuring item usage.
   *
   * @typedef {object} ItemUseOptions
   * @property {boolean} configureDialog  Display a configuration dialog for the item usage, if applicable?
   * @property {string} rollMode          The roll display mode with which to display (or not) the card.
   * @property {boolean} createMessage    Whether to automatically create a chat message (if true) or simply return
   *                                      the prepared chat message data (if false).
   * @property {object} flags             Additional flags added to the chat message.
   * @property {Event} event              The browser event which triggered the item usage, if any.
   */

  /**
   * Trigger an item usage, optionally creating a chat message with followup actions.
   * @param {ItemUseConfiguration} [config]      Initial configuration data for the usage.
   * @param {ItemUseOptions} [options]           Options used for configuring item usage.
   * @returns {Promise<ChatMessage|object|void>} Chat message if options.createMessage is true, message data if it is
   *                                             false, and nothing if the roll wasn't performed.
   */
  async use(config={}, options={}) {
    let item = this;
    const is = item.system;
    const as = item.actor.system;

    // Ensure the options object is ready
    options = foundry.utils.mergeObject({
      configureDialog: true,
      createMessage: true,
      "flags.dnd5e.use": {type: this.type, itemId: this.id, itemUuid: this.uuid}
    }, options);

    // Define follow-up actions resulting from the item usage
    if ( config.consumeSlotLevel ) {
      console.warn("You are passing 'consumeSlotLevel' to the ItemUseConfiguration object, which now expects a key as 'slotLevel'.");
      config.slotLevel = config.consumeSlotLevel;
      delete config.consumeSlotLevel;
    }
    config = foundry.utils.mergeObject(this._getUsageConfig(), config);

    /**
     * A hook event that fires before an item usage is configured.
     * @function dnd5e.preUseItem
     * @memberof hookEvents
     * @param {Item5e} item                  Item being used.
     * @param {ItemUseConfiguration} config  Configuration data for the item usage being prepared.
     * @param {ItemUseOptions} options       Additional options used for configuring item usage.
     * @returns {boolean}                    Explicitly return `false` to prevent item from being used.
     */
    if ( Hooks.call("dnd5e.preUseItem", item, config, options) === false ) return;

    // Are any default values necessitating a prompt?
    const needsConfiguration = Object.values(config).includes(true);

    // Display configuration dialog
    if ( (options.configureDialog !== false) && needsConfiguration ) {
      const configuration = await AbilityUseDialog.create(item, config);
      if ( !configuration ) return;
      foundry.utils.mergeObject(config, configuration);
    }

    // Handle upcasting
    if ( item.type === "spell" ) {
      let level = null;
      if ( config.slotLevel ) {
        // A spell slot was consumed.
        if ( Number.isInteger(config.slotLevel) ) level = config.slotLevel;
        else if ( config.slotLevel in as.spells ) {
          if ( /^spell([0-9]+)$/.test(config.slotLevel) ) level = parseInt(config.slotLevel.replace("spell", ""));
          else level = as.spells[config.slotLevel].level;
        }
      } else if ( config.resourceAmount ) {
        // A quantity of the resource was consumed.
        const diff = config.resourceAmount - (this.system.consume.amount || 1);
        level = is.level + diff;
      }
      if ( level && (level !== is.level) ) {
        item = item.clone({"system.level": level}, {keepId: true});
        item.prepareData();
        item.prepareFinalAttributes();
      }
    }
    if ( item.type === "spell" ) foundry.utils.mergeObject(options.flags, {"dnd5e.use.spellLevel": item.system.level});

    /**
     * A hook event that fires before an item's resource consumption has been calculated.
     * @function dnd5e.preItemUsageConsumption
     * @memberof hookEvents
     * @param {Item5e} item                  Item being used.
     * @param {ItemUseConfiguration} config  Configuration data for the item usage being prepared.
     * @param {ItemUseOptions} options       Additional options used for configuring item usage.
     * @returns {boolean}                    Explicitly return `false` to prevent item from being used.
     */
    if ( Hooks.call("dnd5e.preItemUsageConsumption", item, config, options) === false ) return;

    // Determine whether the item can be used by testing the chosen values of the config.
    const usage = item._getUsageUpdates(config);
    if ( !usage ) return;

    /**
     * A hook event that fires after an item's resource consumption has been calculated but before any
     * changes have been made.
     * @function dnd5e.itemUsageConsumption
     * @memberof hookEvents
     * @param {Item5e} item                     Item being used.
     * @param {ItemUseConfiguration} config     Configuration data for the item usage being prepared.
     * @param {ItemUseOptions} options          Additional options used for configuring item usage.
     * @param {object} usage
     * @param {object} usage.actorUpdates       Updates that will be applied to the actor.
     * @param {object} usage.itemUpdates        Updates that will be applied to the item being used.
     * @param {object[]} usage.resourceUpdates  Updates that will be applied to other items on the actor.
     * @param {Set<string>} usage.deleteIds     Item ids for those which consumption will delete.
     * @returns {boolean}                       Explicitly return `false` to prevent item from being used.
     */
    if ( Hooks.call("dnd5e.itemUsageConsumption", item, config, options, usage) === false ) return;

    // Commit pending data updates
    const { actorUpdates, itemUpdates, resourceUpdates, deleteIds } = usage;
    if ( !foundry.utils.isEmpty(itemUpdates) ) await item.update(itemUpdates);
    if ( !foundry.utils.isEmpty(deleteIds) ) await this.actor.deleteEmbeddedDocuments("Item", [...deleteIds]);
    if ( !foundry.utils.isEmpty(actorUpdates) ) await this.actor.update(actorUpdates);
    if ( !foundry.utils.isEmpty(resourceUpdates) ) await this.actor.updateEmbeddedDocuments("Item", resourceUpdates);

    // Prepare card data & display it if options.createMessage is true
    const cardData = await item.displayCard(options);

    // Initiate concentration.
    let effects;
    if ( config.beginConcentrating ) {
      effects = await item.actor.beginConcentratingOn(item, { deleteId: config.endConcentration });
    }

    // Initiate measured template creation
    let templates;
    if ( config.createMeasuredTemplate ) {
      try {
        templates = await (dnd5e.canvas.AbilityTemplate.fromItem(item))?.drawPreview();
      } catch(err) {
        Hooks.onError("Item5e#use", err, {
          msg: game.i18n.localize("DND5E.PlaceTemplateError"),
          log: "error",
          notify: "error"
        });
      }
    }

    // Initiate summons creation
    let summoned;
    if ( config.createSummons ) {
      console.log("TODO: Create Summons", config.summonsProfile);
    }

    /**
     * A hook event that fires when an item is used, after the measured template has been created if one is needed.
     * @function dnd5e.useItem
     * @memberof hookEvents
     * @param {Item5e} item                                Item being used.
     * @param {ItemUseConfiguration} config                Configuration data for the roll.
     * @param {ItemUseOptions} options                     Additional options for configuring item usage.
     * @param {MeasuredTemplateDocument[]|null} templates  The measured templates if they were created.
     * @param {ActiveEffect5e[]|null} effects              The active effects that were created or deleted.
<<<<<<< HEAD
     * @param {TokenDocument5e[]|null} summoned            Summoned tokens if they were created.
     */
    Hooks.callAll("dnd5e.useItem", item, config, options, templates ?? null, effects ?? null, summoned ?? null);
=======
     */
    Hooks.callAll("dnd5e.useItem", item, config, options, templates ?? null, effects ?? null);
>>>>>>> ffea5d13

    return cardData;
  }

  /**
   * Prepare an object of possible and default values for item usage. A value that is `null` is ignored entirely.
   * @returns {ItemUseConfiguration}  Configuration data for the roll.
   */
  _getUsageConfig() {
    const { consume, uses, summons, target, level, preparation } = this.system;

    const config = {
      consumeSpellSlot: null,
      slotLevel: null,
      beginConcentrating: null,
      endConcentration: null,
      consumeUsage: null,
      consumeResource: null,
      resourceAmount: null,
      createMeasuredTemplate: null,
      createSummons: null,
      summonsProfile: null
    };

    const scaling = this.usageScaling;
    if ( scaling === "slot" ) {
      config.consumeSpellSlot = true;
      config.slotLevel = (preparation?.mode === "pact") ? "pact" : `spell${level}`;
    } else if ( scaling === "resource" ) {
      config.resourceAmount = consume.amount || 1;
    }
    if ( this.hasLimitedUses ) config.consumeUsage = uses.prompt;
    if ( this.hasResource ) {
      config.consumeResource = true;
      // Do not suggest consuming your own uses if also consuming them through resources.
      if ( consume.target === this.id ) config.consumeUsage = null;
    }
    if ( game.user.can("TEMPLATE_CREATE") && this.hasAreaTarget ) config.createMeasuredTemplate = target.prompt;
<<<<<<< HEAD
    if ( this.system.hasSummoning ) {
      config.createSummons = summons.prompt;
      config.summonsProfile = this.system.summons.profiles[0]._id;
    }
=======
>>>>>>> ffea5d13
    if ( this.requiresConcentration ) {
      config.beginConcentrating = true;
      const { effects } = this.actor.concentration;
      const limit = this.actor.system.attributes?.concentration?.limit ?? 0;
      if ( limit && (limit <= effects.size) ) {
        const id = effects.find(e => {
          const data = e.flags.dnd5e?.itemData ?? {};
          return (data === this.id) || (data._id === this.id);
        })?.id ?? effects.first()?.id ?? null;
        config.endConcentration = id;
      }
    }

    return config;
  }

  /* -------------------------------------------- */

  /**
   * Verify that the consumed resources used by an Item are available and prepare the updates that should
   * be performed. If required resources are not available, display an error and return false.
   * @param {ItemUseConfiguration} config  Configuration data for an item usage being prepared.
   * @returns {object|boolean}             A set of data changes to apply when the item is used, or false.
   * @protected
   */
  _getUsageUpdates(config) {
    const actorUpdates = {};
    const itemUpdates = {};
    const resourceUpdates = [];
    const deleteIds = new Set();

    // Consume own limited uses or recharge
    if ( config.consumeUsage ) {
      const canConsume = this._handleConsumeUses(itemUpdates, actorUpdates, resourceUpdates, deleteIds);
      if ( canConsume === false ) return false;
    }

    // Consume Limited Resource
    if ( config.consumeResource ) {
      const canConsume = this._handleConsumeResource(config, itemUpdates, actorUpdates, resourceUpdates, deleteIds);
      if ( canConsume === false ) return false;
    }

    // Consume Spell Slots
    if ( config.consumeSpellSlot ) {
      const level = this.actor?.system.spells[config.slotLevel];
      const spells = Number(level?.value ?? 0);
      if ( spells === 0 ) {
        const labelKey = config.slotLevel === "pact" ? "DND5E.SpellProgPact" : `DND5E.SpellLevel${this.system.level}`;
        const label = game.i18n.localize(labelKey);
        ui.notifications.warn(game.i18n.format("DND5E.SpellCastNoSlots", {name: this.name, level: label}));
        return false;
      }
      actorUpdates[`system.spells.${config.slotLevel}.value`] = Math.max(spells - 1, 0);
    }

    // Determine whether the item can be used by testing for available concentration.
    if ( config.beginConcentrating ) {
      const { effects } = this.actor.concentration;

      // Case 1: Replacing.
      if ( config.endConcentration ) {
        const replacedEffect = effects.find(i => i.id === config.endConcentration);
        if ( !replacedEffect ) {
          ui.notifications.warn("DND5E.ConcentratingMissingItem", {localize: true});
          return false;
        }
      }

      // Case 2: Starting concentration, but at limit.
      else if ( effects.size >= this.actor.system.attributes.concentration.limit ) {
        ui.notifications.warn("DND5E.ConcentratingLimited", {localize: true});
        return false;
      }
    }

    // Return the configured usage
    return {itemUpdates, actorUpdates, resourceUpdates, deleteIds};
  }

  /* -------------------------------------------- */

  /**
   * Handle update actions required when consuming an item's uses or recharge
   * @param {object} itemUpdates        An object of data updates applied to this item
   * @param {object} actorUpdates       An object of data updates applied to the item owner (Actor)
   * @param {object[]} resourceUpdates  An array of updates to apply to other items owned by the actor
   * @param {Set<string>} deleteIds     A set of item ids that will be deleted off the actor
   * @returns {boolean|void}            Return false to block further progress, or return nothing to continue
   * @protected
   */
  _handleConsumeUses(itemUpdates, actorUpdates, resourceUpdates, deleteIds) {
    const recharge = this.system.recharge || {};
    const uses = this.system.uses || {};
    const quantity = this.system.quantity ?? 1;
    let used = false;

    // Consume recharge.
    if ( recharge.value ) {
      if ( recharge.charged ) {
        itemUpdates["system.recharge.charged"] = false;
        used = true;
      }
    }

    // Consume uses (or quantity).
    else if ( uses.max && uses.per && (uses.value > 0) ) {
      const remaining = Math.max(uses.value - 1, 0);

      if ( remaining > 0 || (!remaining && !uses.autoDestroy) ) {
        used = true;
        itemUpdates["system.uses.value"] = remaining;
      } else if ( quantity >= 2 ) {
        used = true;
        itemUpdates["system.quantity"] = quantity - 1;
        itemUpdates["system.uses.value"] = uses.max;
      } else if ( quantity === 1 ) {
        used = true;
        deleteIds.add(this.id);
      }
    }

    // If the item was not used, return a warning
    if ( !used ) {
      ui.notifications.warn(game.i18n.format("DND5E.ItemNoUses", {name: this.name}));
      return false;
    }
  }

  /* -------------------------------------------- */

  /**
   * Handle update actions required when consuming an external resource
   * @param {ItemUseConfiguration} usageConfig  Configuration data for an item usage being prepared.
   * @param {object} itemUpdates                An object of data updates applied to this item
   * @param {object} actorUpdates               An object of data updates applied to the item owner (Actor)
   * @param {object[]} resourceUpdates          An array of updates to apply to other items owned by the actor
   * @param {Set<string>} deleteIds             A set of item ids that will be deleted off the actor
   * @returns {boolean|void}                    Return false to block further progress, or return nothing to continue
   * @protected
   */
  _handleConsumeResource(usageConfig, itemUpdates, actorUpdates, resourceUpdates, deleteIds) {
    const consume = this.system.consume || {};
    if ( !consume.type ) return;

    // No consumed target
    const typeLabel = CONFIG.DND5E.abilityConsumptionTypes[consume.type];
    if ( !consume.target ) {
      ui.notifications.warn(game.i18n.format("DND5E.ConsumeWarningNoResource", {name: this.name, type: typeLabel}));
      return false;
    }

    // Identify the consumed resource and its current quantity
    let resource = null;
    let amount = usageConfig.resourceAmount ? usageConfig.resourceAmount : (consume.amount || 0);
    let quantity = 0;
    switch ( consume.type ) {
      case "attribute":
        resource = foundry.utils.getProperty(this.actor.system, consume.target);
        quantity = resource || 0;
        break;
      case "ammo":
      case "material":
        resource = this.actor.items.get(consume.target);
        quantity = resource ? resource.system.quantity : 0;
        break;
      case "hitDice":
        const denom = !["smallest", "largest"].includes(consume.target) ? consume.target : false;
        resource = Object.values(this.actor.classes).filter(cls => !denom || (cls.system.hitDice === denom));
        quantity = resource.reduce((count, cls) => count + cls.system.levels - cls.system.hitDiceUsed, 0);
        break;
      case "charges":
        resource = this.actor.items.get(consume.target);
        if ( !resource ) break;
        const uses = resource.system.uses;
        if ( uses.per && uses.max ) quantity = uses.value;
        else if ( resource.system.recharge?.value ) {
          quantity = resource.system.recharge.charged ? 1 : 0;
          amount = 1;
        }
        break;
    }

    // Verify that a consumed resource is available
    if ( resource === undefined ) {
      ui.notifications.warn(game.i18n.format("DND5E.ConsumeWarningNoSource", {name: this.name, type: typeLabel}));
      return false;
    }

    // Verify that the required quantity is available
    let remaining = quantity - amount;
    if ( remaining < 0 ) {
      ui.notifications.warn(game.i18n.format("DND5E.ConsumeWarningNoQuantity", {name: this.name, type: typeLabel}));
      return false;
    }

    // Define updates to provided data objects
    switch ( consume.type ) {
      case "attribute":
        actorUpdates[`system.${consume.target}`] = remaining;
        break;
      case "ammo":
      case "material":
        resourceUpdates.push({_id: consume.target, "system.quantity": remaining});
        break;
      case "hitDice":
        if ( ["smallest", "largest"].includes(consume.target) ) resource = resource.sort((lhs, rhs) => {
          let sort = lhs.system.hitDice.localeCompare(rhs.system.hitDice, "en", {numeric: true});
          if ( consume.target === "largest" ) sort *= -1;
          return sort;
        });
        let toConsume = amount;
        for ( const cls of resource ) {
          const available = (toConsume > 0 ? cls.system.levels : 0) - cls.system.hitDiceUsed;
          const delta = toConsume > 0 ? Math.min(toConsume, available) : Math.max(toConsume, available);
          if ( delta !== 0 ) {
            resourceUpdates.push({_id: cls.id, "system.hitDiceUsed": cls.system.hitDiceUsed + delta});
            toConsume -= delta;
            if ( toConsume === 0 ) break;
          }
        }
        break;
      case "charges":
        const uses = resource.system.uses || {};
        const recharge = resource.system.recharge || {};
        const update = {_id: consume.target};
        // Reduce quantity of, or delete, the external resource.
        if ( uses.per && uses.max && uses.autoDestroy && (remaining === 0) ) {
          update["system.quantity"] = Math.max(resource.system.quantity - 1, 0);
          update["system.uses.value"] = uses.max ?? 1;
          if ( update["system.quantity"] === 0 ) deleteIds.add(resource.id);
          else resourceUpdates.push(update);
          break;
        }

        // Regular consumption.
        if ( uses.per && uses.max ) update["system.uses.value"] = remaining;
        else if ( recharge.value ) update["system.recharge.charged"] = false;
        resourceUpdates.push(update);
        break;
    }
  }

  /* -------------------------------------------- */

  /**
   * Display the chat card for an Item as a Chat Message
   * @param {ItemUseOptions} [options]  Options which configure the display of the item chat card.
   * @returns {ChatMessage|object}      Chat message if `createMessage` is true, otherwise an object containing
   *                                    message data.
   */
  async displayCard(options={}) {

    // Render the chat card template
    const token = this.actor.token;
    const hasButtons = this.hasAttack || this.hasDamage || this.isVersatile || this.hasSave || this.system.formula
      || this.hasAreaTarget || (this.type === "tool") || this.hasAbilityCheck || this.system.hasSummoning;
    const templateData = {
      hasButtons,
      actor: this.actor,
      config: CONFIG.DND5E,
      tokenId: token?.uuid || null,
      item: this,
      effects: this.effects,
      data: await this.system.getCardData(),
      labels: this.labels,
      hasAttack: this.hasAttack,
      isHealing: this.isHealing,
      hasDamage: this.hasDamage,
      isVersatile: this.isVersatile,
      isSpell: this.type === "spell",
      hasSave: this.hasSave,
      hasAreaTarget: this.hasAreaTarget,
      isTool: this.type === "tool",
      hasAbilityCheck: this.hasAbilityCheck
    };
    const html = await renderTemplate("systems/dnd5e/templates/chat/item-card.hbs", templateData);

    // Create the ChatMessage data object
    const chatData = {
      user: game.user.id,
      type: CONST.CHAT_MESSAGE_TYPES.OTHER,
      content: html,
      speaker: ChatMessage.getSpeaker({actor: this.actor, token}),
      flags: {"core.canPopout": true}
    };

    // If the Item was destroyed in the process of displaying its card - embed the item data in the chat message
    if ( (this.type === "consumable") && !this.actor.items.has(this.id) ) {
      chatData.flags["dnd5e.itemData"] = templateData.item.toObject();
    }

    // Merge in the flags from options
    chatData.flags = foundry.utils.mergeObject(chatData.flags, options.flags);

    /**
     * A hook event that fires before an item chat card is created.
     * @function dnd5e.preDisplayCard
     * @memberof hookEvents
     * @param {Item5e} item             Item for which the chat card is being displayed.
     * @param {object} chatData         Data used to create the chat message.
     * @param {ItemUseOptions} options  Options which configure the display of the item chat card.
     */
    Hooks.callAll("dnd5e.preDisplayCard", this, chatData, options);

    // Apply the roll mode to adjust message visibility
    ChatMessage.applyRollMode(chatData, options.rollMode ?? game.settings.get("core", "rollMode"));

    // Create the Chat Message or return its data
    const card = (options.createMessage !== false) ? await ChatMessage.create(chatData) : chatData;

    /**
     * A hook event that fires after an item chat card is created.
     * @function dnd5e.displayCard
     * @memberof hookEvents
     * @param {Item5e} item              Item for which the chat card is being displayed.
     * @param {ChatMessage|object} card  The created ChatMessage instance or ChatMessageData depending on whether
     *                                   options.createMessage was set to `true`.
     */
    Hooks.callAll("dnd5e.displayCard", this, card);

    return card;
  }

  /* -------------------------------------------- */
  /*  Chat Cards                                  */
  /* -------------------------------------------- */

  /**
   * Prepare an object of chat data used to display a card for the Item in the chat log.
   * @param {object} htmlOptions    Options used by the TextEditor.enrichHTML function.
   * @returns {object}              An object of chat data to render.
   */
  async getChatData(htmlOptions={}) {
    const data = this.toObject().system;

    // Rich text description
    data.description.value = await TextEditor.enrichHTML(data.description.value, {
      async: true,
      relativeTo: this,
      rollData: this.getRollData(),
      ...htmlOptions
    });

    // Type specific properties
    data.properties = [
      ...this.system.chatProperties ?? [],
      ...this.system.equippableItemCardProperties ?? [],
      ...this.system.activatedEffectCardProperties ?? []
    ].filter(p => p);

    return data;
  }

  /* -------------------------------------------- */
  /*  Item Rolls - Attack, Damage, Saves, Checks  */
  /* -------------------------------------------- */

  /**
   * Place an attack roll using an item (weapon, feat, spell, or equipment)
   * Rely upon the d20Roll logic for the core implementation
   *
   * @param {D20RollConfiguration} options  Roll options which are configured and provided to the d20Roll function
   * @returns {Promise<D20Roll|null>}       A Promise which resolves to the created Roll instance
   */
  async rollAttack(options={}) {
    const flags = this.actor.flags.dnd5e ?? {};
    if ( !this.hasAttack ) throw new Error("You may not place an Attack Roll with this Item.");
    let title = `${this.name} - ${game.i18n.localize("DND5E.AttackRoll")}`;

    // Get the parts and rollData for this item's attack
    const {parts, rollData} = this.getAttackToHit();
    if ( options.spellLevel ) rollData.item.level = options.spellLevel;

    // Handle ammunition consumption
    let ammoUpdate = [];
    const consume = this.system.consume;
    const ammo = this.hasAmmo ? this.actor.items.get(consume.target) : null;
    if ( ammo ) {
      const q = ammo.system.quantity;
      const consumeAmount = consume.amount ?? 0;
      if ( q && (q - consumeAmount >= 0) ) {
        title += ` [${ammo.name}]`;
      }

      // Get pending ammunition update
      const usage = this._getUsageUpdates({consumeResource: true});
      if ( usage === false ) return null;
      ammoUpdate = usage.resourceUpdates ?? [];
    }

    // Flags
    const elvenAccuracy = (flags.elvenAccuracy
      && CONFIG.DND5E.characterFlags.elvenAccuracy.abilities.includes(this.abilityMod)) || undefined;

    // Compose roll options
    const rollConfig = foundry.utils.mergeObject({
      actor: this.actor,
      data: rollData,
      critical: this.criticalThreshold,
      title,
      flavor: title,
      elvenAccuracy,
      halflingLucky: flags.halflingLucky,
      dialogOptions: {
        width: 400,
        top: options.event ? options.event.clientY - 80 : null,
        left: window.innerWidth - 710
      },
      messageData: {
        "flags.dnd5e": {
          targets: this._formatAttackTargets(),
          roll: { type: "attack", itemId: this.id, itemUuid: this.uuid }
        },
        speaker: ChatMessage.getSpeaker({actor: this.actor})
      }
    }, options);
    rollConfig.parts = parts.concat(options.parts ?? []);

    /**
     * A hook event that fires before an attack is rolled for an Item.
     * @function dnd5e.preRollAttack
     * @memberof hookEvents
     * @param {Item5e} item                  Item for which the roll is being performed.
     * @param {D20RollConfiguration} config  Configuration data for the pending roll.
     * @returns {boolean}                    Explicitly return false to prevent the roll from being performed.
     */
    if ( Hooks.call("dnd5e.preRollAttack", this, rollConfig) === false ) return;

    const roll = await d20Roll(rollConfig);
    if ( roll === null ) return null;

    /**
     * A hook event that fires after an attack has been rolled for an Item.
     * @function dnd5e.rollAttack
     * @memberof hookEvents
     * @param {Item5e} item          Item for which the roll was performed.
     * @param {D20Roll} roll         The resulting roll.
     * @param {object[]} ammoUpdate  Updates that will be applied to ammo Items as a result of this attack.
     */
    Hooks.callAll("dnd5e.rollAttack", this, roll, ammoUpdate);

    // Commit ammunition consumption on attack rolls resource consumption if the attack roll was made
    if ( ammoUpdate.length ) await this.actor?.updateEmbeddedDocuments("Item", ammoUpdate);
    return roll;
  }

  /* -------------------------------------------- */

  /**
   * @typedef {object} TargetDescriptor5e
   * @property {string} uuid  The UUID of the target.
   * @property {string} img   The target's image.
   * @property {string} name  The target's name.
   * @property {number} ac    The target's armor class.
   */

  /**
   * Extract salient information about targeted Actors.
   * @returns {TargetDescriptor5e[]}
   * @protected
   */
  _formatAttackTargets() {
    const targets = new Map();
    for ( const token of game.user.targets ) {
      const { name, img, system, uuid } = token.actor ?? {};
      const ac = system?.attributes?.ac ?? {};
      if ( uuid && Number.isNumeric(ac.value) ) targets.set(uuid, { name, img, uuid, ac: ac.value });
    }
    return Array.from(targets.values());
  }

  /* -------------------------------------------- */

  /**
   * Place a damage roll using an item (weapon, feat, spell, or equipment)
   * Rely upon the damageRoll logic for the core implementation.
   * @param {object} [config]
   * @param {MouseEvent} [config.event]    An event which triggered this roll, if any
   * @param {boolean} [config.critical]    Should damage be rolled as a critical hit?
   * @param {number} [config.spellLevel]   If the item is a spell, override the level for damage scaling
   * @param {boolean} [config.versatile]   If the item is a weapon, roll damage using the versatile formula
   * @param {DamageRollConfiguration} [config.options]  Additional options passed to the damageRoll function
   * @returns {Promise<DamageRoll[]>}      A Promise which resolves to the created Roll instances, or null if the action
   *                                       cannot be performed.
   */
  async rollDamage({critical, event=null, spellLevel=null, versatile=false, options={}}={}) {
    if ( !this.hasDamage ) throw new Error("You may not make a Damage Roll with this Item.");
    const messageData = {
      "flags.dnd5e.roll": {type: "damage", itemId: this.id, itemUuid: this.uuid},
      speaker: ChatMessage.getSpeaker({actor: this.actor})
    };

    // Get roll data
    const dmg = this.system.damage;
    const properties = Array.from(this.system.properties).filter(p => CONFIG.DND5E.itemProperties[p]?.isPhysical);
    const rollConfigs = dmg.parts.map(([formula, type]) => ({ parts: [formula], type, properties }));
    const rollData = this.getRollData();
    if ( spellLevel ) rollData.item.level = spellLevel;

    // Configure the damage roll
    const actionFlavor = game.i18n.localize(this.system.actionType === "heal" ? "DND5E.Healing" : "DND5E.DamageRoll");
    const title = `${this.name} - ${actionFlavor}`;
    const rollConfig = {
      actor: this.actor,
      critical,
      data: rollData,
      event,
      title: title,
      flavor: this.labels.damageTypes.length ? `${title} (${this.labels.damageTypes})` : title,
      dialogOptions: {
        width: 400,
        top: event ? event.clientY - 80 : null,
        left: window.innerWidth - 710
      },
      messageData
    };

    // Adjust damage from versatile usage
    if ( versatile && dmg.versatile ) {
      rollConfigs[0].parts[0] = dmg.versatile;
      messageData["flags.dnd5e.roll"].versatile = true;
    }

    // Add magical damage if available
    if ( this.system.magicalBonus && this.system.magicAvailable ) {
      rollConfigs[0].parts.push(this.system.magicalBonus);
    }

    // Scale damage from up-casting spells
    const scaling = this.system.scaling;
    if ( this.type === "spell" ) {
      if ( scaling.mode === "cantrip" ) {
        let level;
        if ( this.actor.type === "character" ) level = this.actor.system.details.level;
        else if ( this.system.preparation.mode === "innate" ) level = Math.ceil(this.actor.system.details.cr);
        else level = this.actor.system.details.spellLevel;
        rollConfigs.forEach(c => this._scaleCantripDamage(c.parts, scaling.formula, level, rollData));
      }
      else if ( spellLevel && (scaling.mode === "level") && scaling.formula ) {
        rollConfigs.forEach(c =>
          this._scaleSpellDamage(c.parts, this.system.level, spellLevel, scaling.formula, rollData)
        );
      }
    }

    // Add damage bonus formula
    const actorBonus = foundry.utils.getProperty(this.actor.system, `bonuses.${this.system.actionType}`) || {};
    if ( actorBonus.damage && (parseInt(actorBonus.damage) !== 0) ) {
      rollConfigs[0].parts.push(actorBonus.damage);
    }

    // Only add the ammunition damage if the ammunition is a consumable with type 'ammo'
    const ammo = this.hasAmmo ? this.actor.items.get(this.system.consume.target) : null;
    if ( ammo ) {
      const properties = Array.from(ammo.system.properties).filter(p => CONFIG.DND5E.itemProperties[p]?.isPhysical);
      if ( this.system.properties.has("mgc") && !properties.includes("mgc") ) properties.push("mgc");
      const ammoConfigs = ammo.system.damage.parts.map((([formula, type]) => ({ parts: [formula], type, properties })));
      if ( ammo.system.magicalBonus && ammo.system.magicAvailable ) {
        rollConfigs[0].parts.push("@ammo");
        properties.forEach(p => {
          if ( !rollConfigs[0].properties.includes(p) ) rollConfigs[0].properties.push(p);
        });
        rollData.ammo = ammo.system.magicalBonus;
      }
      rollConfigs.push(...ammoConfigs);
    }

    // Factor in extra critical damage dice from the Barbarian's "Brutal Critical"
    if ( this.system.actionType === "mwak" ) {
      rollConfig.criticalBonusDice = this.actor.getFlag("dnd5e", "meleeCriticalDamageDice") ?? 0;
    }

    // Factor in extra weapon-specific critical damage
    if ( this.system.critical?.damage ) rollConfig.criticalBonusDamage = this.system.critical.damage;

    foundry.utils.mergeObject(rollConfig, options);
    rollConfig.rollConfigs = rollConfigs.concat(options.rollConfigs ?? []);

    /**
     * A hook event that fires before a damage is rolled for an Item.
     * @function dnd5e.preRollDamage
     * @memberof hookEvents
     * @param {Item5e} item                     Item for which the roll is being performed.
     * @param {DamageRollConfiguration} config  Configuration data for the pending roll.
     * @returns {boolean}                       Explicitly return false to prevent the roll from being performed.
     */
    if ( Hooks.call("dnd5e.preRollDamage", this, rollConfig) === false ) return;

    const rolls = await damageRoll(rollConfig);

    /**
     * A hook event that fires after a damage has been rolled for an Item.
     * @function dnd5e.rollDamage
     * @memberof hookEvents
     * @param {Item5e} item       Item for which the roll was performed.
     * @param {DamageRoll} rolls  The resulting rolls.
     */
    if ( rolls || (rollConfig.returnMultiple && rolls?.length) ) Hooks.callAll("dnd5e.rollDamage", this, rolls);

    return rolls;
  }

  /* -------------------------------------------- */

  /**
   * Adjust a cantrip damage formula to scale it for higher level characters and monsters.
   * @param {string[]} parts   The original parts of the damage formula.
   * @param {string} scale     The scaling formula.
   * @param {number} level     Level at which the spell is being cast.
   * @param {object} rollData  A data object that should be applied to the scaled damage roll.
   * @returns {string[]}       The parts of the damage formula with the scaling applied.
   * @private
   */
  _scaleCantripDamage(parts, scale, level, rollData) {
    const add = Math.floor((level + 1) / 6);
    if ( add === 0 ) return [];
    return this._scaleDamage(parts, scale || parts.join(" + "), add, rollData);
  }

  /* -------------------------------------------- */

  /**
   * Adjust the spell damage formula to scale it for spell level up-casting.
   * @param {string[]} parts      The original parts of the damage formula.
   * @param {number} baseLevel    Default level for the spell.
   * @param {number} spellLevel   Level at which the spell is being cast.
   * @param {string} formula      The scaling formula.
   * @param {object} rollData     A data object that should be applied to the scaled damage roll.
   * @returns {string[]}          The parts of the damage formula with the scaling applied.
   * @private
   */
  _scaleSpellDamage(parts, baseLevel, spellLevel, formula, rollData) {
    const upcastLevels = Math.max(spellLevel - baseLevel, 0);
    if ( upcastLevels === 0 ) return parts;
    return this._scaleDamage(parts, formula, upcastLevels, rollData);
  }

  /* -------------------------------------------- */

  /**
   * Scale an array of damage parts according to a provided scaling formula and scaling multiplier.
   * @param {string[]} parts    The original parts of the damage formula.
   * @param {string} scaling    The scaling formula.
   * @param {number} times      A number of times to apply the scaling formula.
   * @param {object} rollData   A data object that should be applied to the scaled damage roll
   * @returns {string[]}        The parts of the damage formula with the scaling applied.
   * @private
   */
  _scaleDamage(parts, scaling, times, rollData) {
    if ( times <= 0 ) return parts;
    const p0 = new Roll(parts[0], rollData);
    const s = new Roll(scaling, rollData).alter(times);

    // Attempt to simplify by combining like dice terms
    let simplified = false;
    if ( (s.terms[0] instanceof Die) && (s.terms.length === 1) ) {
      const d0 = p0.terms[0];
      const s0 = s.terms[0];
      if ( (d0 instanceof Die) && (d0.faces === s0.faces) && d0.modifiers.equals(s0.modifiers) ) {
        d0.number += s0.number;
        parts[0] = p0.formula;
        simplified = true;
      }
    }

    // Otherwise, add to the first part
    if ( !simplified ) parts[0] = `${parts[0]} + ${s.formula}`;
    return parts;
  }

  /* -------------------------------------------- */

  /**
   * Prepare data needed to roll an attack using an item (weapon, feat, spell, or equipment)
   * and then pass it off to `d20Roll`.
   * @param {object} [options]
   * @param {boolean} [options.spellLevel]  Level at which a spell is cast.
   * @returns {Promise<Roll>}   A Promise which resolves to the created Roll instance.
   */
  async rollFormula({spellLevel}={}) {
    if ( !this.system.formula ) throw new Error("This Item does not have a formula to roll!");

    const rollConfig = {
      formula: this.system.formula,
      data: this.getRollData(),
      chatMessage: true
    };
    if ( spellLevel ) rollConfig.data.item.level = spellLevel;

    /**
     * A hook event that fires before a formula is rolled for an Item.
     * @function dnd5e.preRollFormula
     * @memberof hookEvents
     * @param {Item5e} item                 Item for which the roll is being performed.
     * @param {object} config               Configuration data for the pending roll.
     * @param {string} config.formula       Formula that will be rolled.
     * @param {object} config.data          Data used when evaluating the roll.
     * @param {boolean} config.chatMessage  Should a chat message be created for this roll?
     * @returns {boolean}                   Explicitly return false to prevent the roll from being performed.
     */
    if ( Hooks.call("dnd5e.preRollFormula", this, rollConfig) === false ) return;

    const roll = await new Roll(rollConfig.formula, rollConfig.data).roll({async: true});

    if ( rollConfig.chatMessage ) {
      roll.toMessage({
        speaker: ChatMessage.getSpeaker({actor: this.actor}),
        flavor: `${this.name} - ${game.i18n.localize("DND5E.OtherFormula")}`,
        rollMode: game.settings.get("core", "rollMode"),
        messageData: {"flags.dnd5e.roll": {type: "other", itemId: this.id, itemUuid: this.uuid}}
      });
    }

    /**
     * A hook event that fires after a formula has been rolled for an Item.
     * @function dnd5e.rollFormula
     * @memberof hookEvents
     * @param {Item5e} item  Item for which the roll was performed.
     * @param {Roll} roll    The resulting roll.
     */
    Hooks.callAll("dnd5e.rollFormula", this, roll);

    return roll;
  }

  /* -------------------------------------------- */

  /**
   * Perform an ability recharge test for an item which uses the d6 recharge mechanic.
   * @returns {Promise<Roll>}   A Promise which resolves to the created Roll instance
   */
  async rollRecharge() {
    const recharge = this.system.recharge ?? {};
    if ( !recharge.value ) return;

    const rollConfig = {
      formula: "1d6",
      data: this.getRollData(),
      target: parseInt(recharge.value),
      chatMessage: true
    };

    /**
     * A hook event that fires before the Item is rolled to recharge.
     * @function dnd5e.preRollRecharge
     * @memberof hookEvents
     * @param {Item5e} item                 Item for which the roll is being performed.
     * @param {object} config               Configuration data for the pending roll.
     * @param {string} config.formula       Formula that will be used to roll the recharge.
     * @param {object} config.data          Data used when evaluating the roll.
     * @param {number} config.target        Total required to be considered recharged.
     * @param {boolean} config.chatMessage  Should a chat message be created for this roll?
     * @returns {boolean}                   Explicitly return false to prevent the roll from being performed.
     */
    if ( Hooks.call("dnd5e.preRollRecharge", this, rollConfig) === false ) return;

    const roll = await new Roll(rollConfig.formula, rollConfig.data).roll({async: true});
    const success = roll.total >= rollConfig.target;

    if ( rollConfig.chatMessage ) {
      const resultMessage = game.i18n.localize(`DND5E.ItemRecharge${success ? "Success" : "Failure"}`);
      roll.toMessage({
        flavor: `${game.i18n.format("DND5E.ItemRechargeCheck", {name: this.name})} - ${resultMessage}`,
        speaker: ChatMessage.getSpeaker({actor: this.actor, token: this.actor.token})
      });
    }

    /**
     * A hook event that fires after the Item has rolled to recharge, but before any changes have been performed.
     * @function dnd5e.rollRecharge
     * @memberof hookEvents
     * @param {Item5e} item  Item for which the roll was performed.
     * @param {Roll} roll    The resulting roll.
     * @returns {boolean}    Explicitly return false to prevent the item from being recharged.
     */
    if ( Hooks.call("dnd5e.rollRecharge", this, roll) === false ) return roll;

    // Update the Item data
    if ( success ) this.update({"system.recharge.charged": true});

    return roll;
  }

  /* -------------------------------------------- */

  /**
   * Prepare data needed to roll a tool check and then pass it off to `d20Roll`.
   * @param {D20RollConfiguration} [options]  Roll configuration options provided to the d20Roll function.
   * @returns {Promise<Roll>}                 A Promise which resolves to the created Roll instance.
   */
  async rollToolCheck(options={}) {
    if ( this.type !== "tool" ) throw new Error("Wrong item type!");
    return this.actor?.rollToolCheck(this.system.type.baseItem, {
      ability: this.system.ability,
      bonus: this.system.bonus,
      prof: this.system.prof,
      item: this,
      ...options
    });
  }

  /* -------------------------------------------- */

  /**
   * @inheritdoc
   * @param {object} [options]
   * @param {boolean} [options.deterministic] Whether to force deterministic values for data properties that could be
   *                                          either a die term or a flat term.
   */
  getRollData({ deterministic=false }={}) {
    let data;
    if ( this.system.getRollData ) data = this.system.getRollData({ deterministic });
    else {
      if ( !this.actor ) return null;
      data = { ...this.actor.getRollData({ deterministic }), item: { ...this.system } };
    }
    if ( data?.item ) {
      data.item.flags = { ...this.flags };
      data.item.name = this.name;
    }
    return data;
  }

  /* -------------------------------------------- */
  /*  Chat Message Helpers                        */
  /* -------------------------------------------- */

  /**
   * Apply listeners to chat messages.
   * @param {HTML} html  Rendered chat message.
   */
  static chatListeners(html) {
    html.on("click", ".chat-card button[data-action]", this._onChatCardAction.bind(this));
    html.on("click", ".item-name, .collapsible", this._onChatCardToggleContent.bind(this));
    html[0].addEventListener("click", event => {
      if ( event.target.closest("[data-context-menu]") ) {
        event.preventDefault();
        event.stopPropagation();
        event.target.closest("[data-message-id]").dispatchEvent(new PointerEvent("contextmenu", {
          view: window, bubbles: true, cancelable: true
        }));
      }
    });
  }

  /* -------------------------------------------- */

  /**
   * Handle execution of a chat card action via a click event on one of the card buttons
   * @param {Event} event       The originating click event
   * @returns {Promise}         A promise which resolves once the handler workflow is complete
   * @private
   */
  static async _onChatCardAction(event) {
    event.preventDefault();

    // Extract card data
    const button = event.currentTarget;
    button.disabled = true;
    const card = button.closest(".chat-card");
    const messageId = card.closest(".message").dataset.messageId;
    const message = game.messages.get(messageId);
    const action = button.dataset.action;

    try {
      // Recover the actor for the chat card
      const actor = await this._getChatCardActor(card);
      if ( !actor ) return;

      // Validate permission to proceed with the roll
      const isTargetted = action === "save";
      if ( !( isTargetted || game.user.isGM || actor.isOwner ) ) return;

      // Get the Item from stored flag data or by the item ID on the Actor
      const storedData = message.getFlag("dnd5e", "itemData");
      const item = storedData ? new this(storedData, {parent: actor}) : actor.items.get(card.dataset.itemId);
      if ( !item ) {
        ui.notifications.error(game.i18n.format("DND5E.ActionWarningNoItem", {
          item: card.dataset.itemId, name: actor.name
        }));
        return null;
      }
      const spellLevel = parseInt(card.dataset.spellLevel) || null;

      // Handle different actions
      let targets;
      switch ( action ) {
        case "abilityCheck":
          targets = this._getChatCardTargets(card);
          for ( let token of targets ) {
            const speaker = ChatMessage.getSpeaker({scene: canvas.scene, token: token.document});
            await token.actor.rollAbilityTest(button.dataset.ability, { event, speaker });
          }
          break;
        case "applyEffect":
          const li = button.closest("li.effect");
          let effect = item.effects.get(li.dataset.effectId);
          if ( !effect ) effect = await fromUuid(li.dataset.uuid);
          let warn = false;
          for ( const token of canvas.tokens.controlled ) {
            if ( await this._applyEffectToToken(effect, token) === false ) warn = true;
          }
          if ( warn ) ui.notifications.warn("DND5E.EffectApplyWarning", { localize: true });
          break;
        case "attack":
          await item.rollAttack({
            event: event,
            spellLevel: spellLevel
          });
          break;
        case "damage":
        case "versatile":
          await item.rollDamage({
            event: event,
            spellLevel: spellLevel,
            versatile: action === "versatile"
          });
          break;
        case "formula":
          await item.rollFormula({event, spellLevel});
          break;
        case "placeTemplate":
          try {
            await dnd5e.canvas.AbilityTemplate.fromItem(item, {"flags.dnd5e.spellLevel": spellLevel})?.drawPreview();
          } catch(err) {
            Hooks.onError("Item5e#_onChatCardAction", err, {
              msg: game.i18n.localize("DND5E.PlaceTemplateError"),
              log: "error",
              notify: "error"
            });
          }
          break;
        case "save":
          targets = this._getChatCardTargets(card);
          for ( let token of targets ) {
            const dc = parseInt(button.dataset.dc);
            const speaker = ChatMessage.getSpeaker({scene: canvas.scene, token: token.document});
            await token.actor.rollAbilitySave(button.dataset.ability, {
              event, speaker, targetValue: Number.isFinite(dc) ? dc : undefined
            });
          }
          break;
        case "summon":
          await this._onChatCardSummon(message, item);
          break;
        case "toolCheck":
          await item.rollToolCheck({event});
          break;
      }

    } catch(err) {
      Hooks.onError("Item5e._onChatCardAction", err, { log: "error", notify: "error" });
    } finally {
      // Re-enable the button
      button.disabled = false;
    }
  }

  /* -------------------------------------------- */

  /**
   * Handle applying an Active Effect to a Token.
   * @param {ActiveEffect5e} effect  The effect.
   * @param {Token5e} token          The token.
   * @returns {Promise<ActiveEffect5e>|false}
   * @protected
   */
  static _applyEffectToToken(effect, token) {
    if ( !game.user.isGM && !token.actor?.isOwner ) return false;

    // Enable an existing effect on the target if it originated from this effect
    const existingEffect = token.actor?.effects.find(e => e.origin === effect.uuid);
    if ( existingEffect ) {
      return existingEffect.update({
        ...effect.constructor.getInitialDuration(),
        disabled: false
      });
    }

    // Otherwise, create a new effect on the target
    const effectData = foundry.utils.mergeObject(effect.toObject(), {
      disabled: false,
      transfer: false,
      origin: effect.uuid
    });
    return ActiveEffect.implementation.create(effectData, { parent: token.actor });
  }

  /* -------------------------------------------- */

  /**
   * Handle summoning from a chat card.
   * @param {ChatMessage5e} message  The message that was clicked.
   * @param {Item5e} item            The item from which to summon.
   */
  static async _onChatCardSummon(message, item) {
    let summonsProfile;

    // No profile specified and only one profile on item, use that one
    if ( item.system.summons.profiles.length === 1 ) {
      summonsProfile = item.system.summons.profiles[0]._id;
    }

    // Otherwise show the item use dialog to get the profile
    else {
      const config = await AbilityUseDialog.create(item, {
        consumeResource: null,
        consumeSpellSlot: null,
        consumeUsage: null,
        createMeasuredTemplate: null,
        createSummons: true
      }, {
        button: {
          icon: '<i class="fa-solid fa-spaghetti-monster-flying"></i>',
          label: game.i18n.localize("DND5E.Summoning.Action.Summon")
        }
      });
      if ( !config?.summonsProfile ) return;
      summonsProfile = config.summonsProfile;
    }

    console.log("TODO: Create Summons", summonsProfile);
  }

  /* -------------------------------------------- */

  /**
   * Handle toggling the visibility of chat card content when the name is clicked
   * @param {Event} event   The originating click event
   * @private
   */
  static _onChatCardToggleContent(event) {
    // If the user is clicking on a link in the collapsible region, don't collapse
    if ( event.target.closest(":is(.item-name, .collapsible) :is(a, button)") ) return;

    event.preventDefault();
    const header = event.currentTarget;
    const card = header.closest(".chat-card");
    const content = card.querySelector(".card-content:not(.details)");
    if ( content ) content.style.display = content.style.display === "none" ? "block" : "none";
    if ( header.classList.contains("collapsible") ) {
      header.classList.toggle("collapsed");
      const collapsed = header.classList.contains("collapsed");
      const details = header.querySelector(".collapsible-content");
      details.style.height = collapsed ? "0" : `${details.scrollHeight}px`;

      // Clear the height from the chat popout container so that it appropriately resizes.
      const popout = header.closest(".chat-popout");
      if ( popout ) popout.style.height = "";
    }
  }

  /* -------------------------------------------- */

  /**
   * Get the Actor which is the author of a chat card
   * @param {HTMLElement} card    The chat card being used
   * @returns {Actor|null}        The Actor document or null
   * @private
   */
  static async _getChatCardActor(card) {

    // Case 1 - a synthetic actor from a Token
    if ( card.dataset.tokenId ) {
      const token = await fromUuid(card.dataset.tokenId);
      if ( !token ) return null;
      return token.actor;
    }

    // Case 2 - use Actor ID directory
    const actorId = card.dataset.actorId;
    return game.actors.get(actorId) || null;
  }

  /* -------------------------------------------- */

  /**
   * Get the Actor which is the author of a chat card
   * @param {HTMLElement} card    The chat card being used
   * @returns {Actor[]}            An Array of Actor documents, if any
   * @private
   */
  static _getChatCardTargets(card) {
    let targets = canvas.tokens.controlled.filter(t => !!t.actor);
    if ( !targets.length && game.user.character ) targets = targets.concat(game.user.character.getActiveTokens());
    if ( !targets.length ) ui.notifications.warn("DND5E.ActionWarningNoToken", {localize: true});
    return targets;
  }

  /* -------------------------------------------- */
  /*  Advancements                                */
  /* -------------------------------------------- */

  /**
   * Create a new advancement of the specified type.
   * @param {string} type                          Type of advancement to create.
   * @param {object} [data]                        Data to use when creating the advancement.
   * @param {object} [options]
   * @param {boolean} [options.showConfig=true]    Should the new advancement's configuration application be shown?
   * @param {boolean} [options.source=false]       Should a source-only update be performed?
   * @returns {Promise<AdvancementConfig>|Item5e}  Promise for advancement config for new advancement if local
   *                                               is `false`, or item with newly added advancement.
   */
  createAdvancement(type, data={}, { showConfig=true, source=false }={}) {
    if ( !this.system.advancement ) return this;

    let config = CONFIG.DND5E.advancementTypes[type];
    if ( !config ) throw new Error(`${type} not found in CONFIG.DND5E.advancementTypes`);
    if ( config.prototype instanceof Advancement ) {
      foundry.utils.logCompatibilityWarning(
        "Advancement type configuration changed into an object with `documentClass` defining the advancement class.",
        { since: "DnD5e 3.1", until: "DnD5e 3.3", once: true }
      );
      config = {
        documentClass: config,
        validItemTypes: config.metadata.validItemTypes
      };
    }
    const cls = config.documentClass;

    if ( !config.validItemTypes.has(this.type) || !cls.availableForItem(this) ) {
      throw new Error(`${type} advancement cannot be added to ${this.name}`);
    }

    const createData = foundry.utils.deepClone(data);
    const advancement = new cls(data, {parent: this});
    if ( advancement._preCreate(createData) === false ) return;

    const advancementCollection = this.toObject().system.advancement;
    advancementCollection.push(advancement.toObject());
    if ( source ) return this.updateSource({"system.advancement": advancementCollection});
    return this.update({"system.advancement": advancementCollection}).then(() => {
      if ( !showConfig ) return this;
      const config = new cls.metadata.apps.config(this.advancement.byId[advancement.id]);
      return config.render(true);
    });
  }

  /* -------------------------------------------- */

  /**
   * Update an advancement belonging to this item.
   * @param {string} id                       ID of the advancement to update.
   * @param {object} updates                  Updates to apply to this advancement.
   * @param {object} [options={}]
   * @param {boolean} [options.source=false]  Should a source-only update be performed?
   * @returns {Promise<Item5e>|Item5e}        This item with the changes applied, promised if source is `false`.
   */
  updateAdvancement(id, updates, { source=false }={}) {
    if ( !this.system.advancement ) return this;
    const idx = this.system.advancement.findIndex(a => a._id === id);
    if ( idx === -1 ) throw new Error(`Advancement of ID ${id} could not be found to update`);

    const advancement = this.advancement.byId[id];
    advancement.updateSource(updates);
    if ( source ) {
      advancement.render();
      return this;
    }

    const advancementCollection = this.toObject().system.advancement;
    advancementCollection[idx] = advancement.toObject();
    return this.update({"system.advancement": advancementCollection}).then(r => {
      advancement.render();
      return r;
    });
  }

  /* -------------------------------------------- */

  /**
   * Remove an advancement from this item.
   * @param {string} id                       ID of the advancement to remove.
   * @param {object} [options={}]
   * @param {boolean} [options.source=false]  Should a source-only update be performed?
   * @returns {Promise<Item5e>|Item5e}        This item with the changes applied.
   */
  deleteAdvancement(id, { source=false }={}) {
    if ( !this.system.advancement ) return this;

    const advancementCollection = this.toObject().system.advancement.filter(a => a._id !== id);
    if ( source ) return this.updateSource({"system.advancement": advancementCollection});
    return this.update({"system.advancement": advancementCollection});
  }

  /* -------------------------------------------- */

  /**
   * Duplicate an advancement, resetting its value to default and giving it a new ID.
   * @param {string} id                             ID of the advancement to duplicate.
   * @param {object} [options]
   * @param {boolean} [options.showConfig=true]     Should the new advancement's configuration application be shown?
   * @param {boolean} [options.source=false]        Should a source-only update be performed?
   * @returns {Promise<AdvancementConfig>|Item5e}   Promise for advancement config for duplicate advancement if source
   *                                                is `false`, or item with newly duplicated advancement.
   */
  duplicateAdvancement(id, options) {
    const original = this.advancement.byId[id];
    if ( !original ) return this;
    const duplicate = original.toObject();
    delete duplicate._id;
    if ( original.constructor.metadata.dataModels?.value ) {
      duplicate.value = (new original.constructor.metadata.dataModels.value()).toObject();
    } else {
      duplicate.value = original.constructor.metadata.defaults?.value ?? {};
    }
    return this.createAdvancement(original.constructor.typeName, duplicate, options);
  }

  /* -------------------------------------------- */

  /** @inheritdoc */
  getEmbeddedDocument(embeddedName, id, options) {
    if ( embeddedName !== "Advancement" ) return super.getEmbeddedDocument(embeddedName, id, options);
    const advancement = this.advancement.byId[id];
    if ( options?.strict && (advancement === undefined) ) {
      throw new Error(`The key ${id} does not exist in the ${embeddedName} Collection`);
    }
    return advancement;
  }

  /* -------------------------------------------- */
  /*  Event Handlers                              */
  /* -------------------------------------------- */

  /** @inheritdoc */
  async _preCreate(data, options, user) {
    if ( (await super._preCreate(data, options, user)) === false ) return false;

    // Create class identifier based on name
    if ( ["class", "subclass"].includes(this.type) && !this.system.identifier ) {
      await this.updateSource({ "system.identifier": data.name.slugify({strict: true}) });
    }

    if ( !this.isEmbedded || (this.parent.type === "vehicle") ) return;
    const isNPC = this.parent.type === "npc";
    let updates;
    switch (data.type) {
      case "equipment":
        updates = this._onCreateOwnedEquipment(data, isNPC);
        break;
      case "spell":
        updates = this._onCreateOwnedSpell(data, isNPC);
        break;
      case "weapon":
        updates = this._onCreateOwnedWeapon(data, isNPC);
        break;
      case "feat":
        updates = this._onCreateOwnedFeature(data, isNPC);
        break;
    }
    if ( updates ) return this.updateSource(updates);
  }

  /* -------------------------------------------- */

  /** @inheritdoc */
  async _onCreate(data, options, userId) {
    super._onCreate(data, options, userId);
    if ( (userId !== game.user.id) || !this.parent ) return;

    // Assign a new original class
    if ( (this.parent.type === "character") && (this.type === "class") ) {
      const pc = this.parent.items.get(this.parent.system.details.originalClass);
      if ( !pc ) await this.parent._assignPrimaryClass();
    }
  }

  /* -------------------------------------------- */

  /** @inheritdoc */
  async _preUpdate(changed, options, user) {
    if ( (await super._preUpdate(changed, options, user)) === false ) return false;

    if ( foundry.utils.hasProperty(changed, "system.container") ) {
      options.formerContainer = (await this.container)?.uuid;
    }

    if ( (this.type !== "class") || !("levels" in (changed.system || {})) ) return;

    // Check to make sure the updated class level isn't below zero
    if ( changed.system.levels <= 0 ) {
      ui.notifications.warn("DND5E.MaxClassLevelMinimumWarn", {localize: true});
      changed.system.levels = 1;
    }

    // Check to make sure the updated class level doesn't exceed level cap
    if ( changed.system.levels > CONFIG.DND5E.maxLevel ) {
      ui.notifications.warn(game.i18n.format("DND5E.MaxClassLevelExceededWarn", {max: CONFIG.DND5E.maxLevel}));
      changed.system.levels = CONFIG.DND5E.maxLevel;
    }
    if ( !this.isEmbedded || (this.parent.type !== "character") ) return;

    // Check to ensure the updated character doesn't exceed level cap
    const newCharacterLevel = this.actor.system.details.level + (changed.system.levels - this.system.levels);
    if ( newCharacterLevel > CONFIG.DND5E.maxLevel ) {
      ui.notifications.warn(game.i18n.format("DND5E.MaxCharacterLevelExceededWarn", {max: CONFIG.DND5E.maxLevel}));
      changed.system.levels -= newCharacterLevel - CONFIG.DND5E.maxLevel;
    }
  }

  /* -------------------------------------------- */

  /** @inheritdoc */
  async _onDelete(options, userId) {
    super._onDelete(options, userId);
    if ( userId !== game.user.id ) return;

    // Delete a container's contents when it is deleted
    const contents = await this.system.allContainedItems;
    if ( contents?.size && options.deleteContents ) {
      await Item.deleteDocuments(Array.from(contents.map(i => i.id)), { pack: this.pack, parent: this.parent });
    }

    // Assign a new original class
    if ( this.parent && (this.type === "class") && (this.id === this.parent.system.details.originalClass) ) {
      this.parent._assignPrimaryClass();
    }
  }

  /* -------------------------------------------- */

  /**
   * Pre-creation logic for the automatic configuration of owned equipment type Items.
   *
   * @param {object} data       Data for the newly created item.
   * @param {boolean} isNPC     Is this actor an NPC?
   * @returns {object}          Updates to apply to the item data.
   * @private
   */
  _onCreateOwnedEquipment(data, isNPC) {
    const updates = {};
    if ( foundry.utils.getProperty(data, "system.equipped") === undefined ) {
      updates["system.equipped"] = isNPC;  // NPCs automatically equip equipment
    }
    return updates;
  }

  /* -------------------------------------------- */

  /**
   * Pre-creation logic for the automatic configuration of owned spell type Items.
   *
   * @param {object} data       Data for the newly created item.
   * @param {boolean} isNPC     Is this actor an NPC?
   * @returns {object}          Updates to apply to the item data.
   * @private
   */
  _onCreateOwnedSpell(data, isNPC) {
    const updates = {};
    if ( foundry.utils.getProperty(data, "system.preparation.prepared") === undefined ) {
      updates["system.preparation.prepared"] = isNPC; // NPCs automatically prepare spells
    }
    return updates;
  }

  /* -------------------------------------------- */

  /**
   * Pre-creation logic for the automatic configuration of owned weapon type Items.
   * @param {object} data       Data for the newly created item.
   * @param {boolean} isNPC     Is this actor an NPC?
   * @returns {object|void}     Updates to apply to the item data.
   * @private
   */
  _onCreateOwnedWeapon(data, isNPC) {
    if ( !isNPC ) return;
    // NPCs automatically equip items.
    const updates = {};
    if ( !foundry.utils.hasProperty(data, "system.equipped") ) updates["system.equipped"] = true;
    return updates;
  }

  /**
   * Pre-creation logic for the automatic configuration of owned feature type Items.
   * @param {object} data       Data for the newly created item.
   * @param {boolean} isNPC     Is this actor an NPC?
   * @returns {object}          Updates to apply to the item data.
   * @private
   */
  _onCreateOwnedFeature(data, isNPC) {
    const updates = {};
    if ( isNPC && !foundry.utils.getProperty(data, "system.type.value") ) {
      updates["system.type.value"] = "monster"; // Set features on NPCs to be 'monster features'.
    }
    return updates;
  }

  /* -------------------------------------------- */

  /** @inheritdoc */
  async deleteDialog(options={}) {
    // If item has advancement, handle it separately
    if ( this.actor?.system.metadata?.supportsAdvancement && !game.settings.get("dnd5e", "disableAdvancements") ) {
      const manager = AdvancementManager.forDeletedItem(this.actor, this.id);
      if ( manager.steps.length ) {
        try {
          const shouldRemoveAdvancements = await AdvancementConfirmationDialog.forDelete(this);
          if ( shouldRemoveAdvancements ) return manager.render(true);
          return this.delete({ shouldRemoveAdvancements });
        } catch(err) {
          return;
        }
      }
    }

    // Display custom delete dialog when deleting a container with contents
    const count = await this.system.contentsCount;
    if ( count ) {
      return Dialog.confirm({
        title: `${game.i18n.format("DOCUMENT.Delete", {type: game.i18n.localize("DND5E.Container")})}: ${this.name}`,
        content: `<h4>${game.i18n.localize("AreYouSure")}</h4>
          <p>${game.i18n.format("DND5E.ContainerDeleteMessage", {count})}</p>
          <label>
            <input type="checkbox" name="deleteContents">
            ${game.i18n.localize("DND5E.ContainerDeleteContents")}
          </label>`,
        yes: html => {
          const deleteContents = html.querySelector('[name="deleteContents"]').checked;
          this.delete({ deleteContents });
        },
        options: { ...options, jQuery: false }
      });
    }

    return super.deleteDialog(options);
  }

  /* -------------------------------------------- */
  /*  Factory Methods                             */
  /* -------------------------------------------- */

  /**
   * Prepare creation data for the provided items and any items contained within them. The data created by this method
   * can be passed to `createDocuments` with `keepId` always set to true to maintain links to container contents.
   * @param {Item5e[]} items                     Items to create.
   * @param {object} [context={}]                Context for the item's creation.
   * @param {Item5e} [context.container]         Container in which to create the item.
   * @param {boolean} [context.keepId=false]     Should IDs be maintained?
   * @param {Function} [context.transformAll]    Method called on provided items and their contents.
   * @param {Function} [context.transformFirst]  Method called only on provided items.
   * @returns {Promise<object[]>}                Data for items to be created.
   */
  static async createWithContents(items, { container, keepId=false, transformAll, transformFirst }={}) {
    let depth = 0;
    if ( container ) {
      depth = 1 + (await container.system.allContainers()).length;
      if ( depth > PhysicalItemTemplate.MAX_DEPTH ) {
        ui.notifications.warn(game.i18n.format("DND5E.ContainerMaxDepth", { depth: PhysicalItemTemplate.MAX_DEPTH }));
        return;
      }
    }

    const createItemData = async (item, containerId, depth) => {
      let newItemData = transformAll ? await transformAll(item) : item;
      if ( transformFirst && (depth === 0) ) newItemData = await transformFirst(newItemData);
      if ( !newItemData ) return;
      if ( newItemData instanceof Item ) newItemData = newItemData.toObject();
      foundry.utils.mergeObject(newItemData, {"system.container": containerId} );
      if ( !keepId ) newItemData._id = foundry.utils.randomID();

      created.push(newItemData);

      const contents = await item.system.contents;
      if ( contents && (depth < PhysicalItemTemplate.MAX_DEPTH) ) {
        for ( const doc of contents ) await createItemData(doc, newItemData._id, depth + 1);
      }
    };

    const created = [];
    for ( const item of items ) await createItemData(item, container?.id, depth);
    return created;
  }

  /* -------------------------------------------- */

  /**
   * Create a consumable spell scroll Item from a spell Item.
   * @param {Item5e|object} spell     The spell or item data to be made into a scroll
   * @param {object} [options]        Additional options that modify the created scroll
   * @returns {Promise<Item5e>}       The created scroll consumable item
   */
  static async createScrollFromSpell(spell, options={}) {

    // Get spell data
    const itemData = (spell instanceof Item5e) ? spell.toObject() : spell;

    /**
     * A hook event that fires before the item data for a scroll is created.
     * @function dnd5e.preCreateScrollFromSpell
     * @memberof hookEvents
     * @param {object} itemData    The initial item data of the spell to convert to a scroll
     * @param {object} [options]   Additional options that modify the created scroll
     * @returns {boolean}          Explicitly return false to prevent the scroll to be created.
     */
    if ( Hooks.call("dnd5e.preCreateScrollFromSpell", itemData, options) === false ) return;

    let {
      actionType, description, source, activation, duration, target,
      range, damage, formula, save, level, attack, ability, properties
    } = itemData.system;

    // Get scroll data
    let scrollUuid;
    const id = CONFIG.DND5E.spellScrollIds[level];
    if ( foundry.data.validators.isValidId(id) ) {
      scrollUuid = game.packs.get(CONFIG.DND5E.sourcePacks.ITEMS).index.get(id).uuid;
    } else {
      scrollUuid = id;
    }
    const scrollItem = await fromUuid(scrollUuid);
    const scrollData = scrollItem.toObject();
    delete scrollData._id;

    // Split the scroll description into an intro paragraph and the remaining details
    const scrollDescription = scrollData.system.description.value;
    const pdel = "</p>";
    const scrollIntroEnd = scrollDescription.indexOf(pdel);
    const scrollIntro = scrollDescription.slice(0, scrollIntroEnd + pdel.length);
    const scrollDetails = scrollDescription.slice(scrollIntroEnd + pdel.length);
    const isConc = properties.includes("concentration");

    // Create a composite description from the scroll description and the spell details
    const desc = [
      scrollIntro,
      "<hr>",
      `<h3>${itemData.name} (${game.i18n.format("DND5E.LevelNumber", {level})})</h3>`,
      isConc ? `<p><em>${game.i18n.localize("DND5E.ScrollRequiresConcentration")}</em></p>` : null,
      "<hr>",
      description.value,
      "<hr>",
      `<h3>${game.i18n.localize("DND5E.ScrollDetails")}</h3>`,
      "<hr>",
      scrollDetails
    ].filterJoin("");

    // Used a fixed attack modifier and saving throw according to the level of spell scroll.
    if ( ["mwak", "rwak", "msak", "rsak"].includes(actionType) ) {
      attack = { bonus: scrollData.system.attack.bonus };
    }
    if ( save.ability ) {
      save.scaling = "flat";
      save.dc = scrollData.system.save.dc;
    }

    // Create the spell scroll data
    const spellScrollData = foundry.utils.mergeObject(scrollData, {
      name: `${game.i18n.localize("DND5E.SpellScroll")}: ${itemData.name}`,
      img: itemData.img,
      effects: itemData.effects ?? [],
      system: {
        description: {value: desc.trim()}, source, actionType, activation, duration, target,
        range, damage, formula, save, level, ability, properties, attack: {bonus: attack.bonus, flat: true}
      }
    });
    foundry.utils.mergeObject(spellScrollData, options);
    spellScrollData.system.properties = [
      "mgc",
      ...scrollData.system.properties,
      ...properties ?? [],
      ...options.system?.properties ?? []
    ];

    /**
     * A hook event that fires after the item data for a scroll is created but before the item is returned.
     * @function dnd5e.createScrollFromSpell
     * @memberof hookEvents
     * @param {Item5e|object} spell       The spell or item data to be made into a scroll.
     * @param {object} spellScrollData    The final item data used to make the scroll.
     */
    Hooks.callAll("dnd5e.createScrollFromSpell", spell, spellScrollData);
    return new this(spellScrollData);
  }

  /* -------------------------------------------- */

  /**
   * Spawn a dialog for creating a new Item.
   * @param {object} [data]  Data to pre-populate the Item with.
   * @param {object} [context]
   * @param {Actor5e} [context.parent]       A parent for the Item.
   * @param {string|null} [context.pack]     A compendium pack the Item should be placed in.
   * @param {string[]|null} [context.types]  A list of types to restrict the choices to, or null for no restriction.
   * @returns {Promise<Item5e|null>}
   */
  static async createDialog(data={}, { parent=null, pack=null, types=null, ...options }={}) {
    types ??= game.documentTypes[this.documentName].filter(t => (t !== CONST.BASE_DOCUMENT_TYPE) && (t !== "backpack"));
    if ( !types.length ) return null;
    const collection = parent ? null : pack ? game.packs.get(pack) : game.collections.get(this.documentName);
    const folders = collection?._formatFolderSelectOptions() ?? [];
    const label = game.i18n.localize(this.metadata.label);
    const title = game.i18n.format("DOCUMENT.Create", { type: label });
    const name = data.name || game.i18n.format("DOCUMENT.New", { type: label });
    let type = data.type || CONFIG[this.documentName]?.defaultType;
    if ( !types.includes(type) ) type = types[0];
    const content = await renderTemplate("systems/dnd5e/templates/apps/document-create.hbs", {
      folders, name, type,
      folder: data.folder,
      hasFolders: folders.length > 0,
      types: types.reduce((arr, type) => {
        const label = CONFIG[this.documentName]?.typeLabels?.[type] ?? type;
        arr.push({
          type,
          label: game.i18n.has(label) ? game.i18n.localize(label) : type,
          icon: this.getDefaultArtwork({ type })?.img ?? "icons/svg/item-bag.svg"
        });
        return arr;
      }, []).sort((a, b) => a.label.localeCompare(b.label, game.i18n.lang))
    });
    return Dialog.prompt({
      title, content,
      label: title,
      render: html => {
        const app = html.closest(".app");
        const folder = app.querySelector("select");
        if ( folder ) app.querySelector(".dialog-buttons").insertAdjacentElement("afterbegin", folder);
        app.querySelectorAll(".window-header .header-button").forEach(btn => {
          const label = btn.innerText;
          const icon = btn.querySelector("i");
          btn.innerHTML = icon.outerHTML;
          btn.dataset.tooltip = label;
          btn.setAttribute("aria-label", label);
        });
        app.querySelector(".document-name").select();
      },
      callback: html => {
        const form = html.querySelector("form");
        const fd = new FormDataExtended(form);
        const createData = foundry.utils.mergeObject(data, fd.object, { inplace: false });
        if ( !createData.folder ) delete createData.folder;
        if ( !createData.name?.trim() ) createData.name = this.defaultName();
        return this.create(createData, { parent, pack, renderSheet: true });
      },
      rejectClose: false,
      options: { ...options, jQuery: false, width: 350, classes: ["dnd5e2", "create-document", "dialog"] }
    });
  }

  /* -------------------------------------------- */

  /** @inheritDoc */
  static getDefaultArtwork(itemData={}) {
    const { type } = itemData;
    const { img } = super.getDefaultArtwork(itemData);
    return { img: CONFIG.DND5E.defaultArtwork.Item[type] ?? img };
  }

  /* -------------------------------------------- */
  /*  Migrations & Deprecations                   */
  /* -------------------------------------------- */

  /** @inheritdoc */
  static migrateData(source) {
    source = super.migrateData(source);
    if ( source.type === "class" ) ClassData._migrateTraitAdvancement(source);
    else if ( source.type === "container" ) ContainerData._migrateWeightlessData(source);
    else if ( source.type === "equipment" ) EquipmentData._migrateStealth(source);
    else if ( source.type === "spell" ) SpellData._migrateComponentData(source);
    return source;
  }
}<|MERGE_RESOLUTION|>--- conflicted
+++ resolved
@@ -1058,14 +1058,9 @@
      * @param {ItemUseOptions} options                     Additional options for configuring item usage.
      * @param {MeasuredTemplateDocument[]|null} templates  The measured templates if they were created.
      * @param {ActiveEffect5e[]|null} effects              The active effects that were created or deleted.
-<<<<<<< HEAD
      * @param {TokenDocument5e[]|null} summoned            Summoned tokens if they were created.
      */
     Hooks.callAll("dnd5e.useItem", item, config, options, templates ?? null, effects ?? null, summoned ?? null);
-=======
-     */
-    Hooks.callAll("dnd5e.useItem", item, config, options, templates ?? null, effects ?? null);
->>>>>>> ffea5d13
 
     return cardData;
   }
@@ -1104,13 +1099,10 @@
       if ( consume.target === this.id ) config.consumeUsage = null;
     }
     if ( game.user.can("TEMPLATE_CREATE") && this.hasAreaTarget ) config.createMeasuredTemplate = target.prompt;
-<<<<<<< HEAD
     if ( this.system.hasSummoning ) {
       config.createSummons = summons.prompt;
       config.summonsProfile = this.system.summons.profiles[0]._id;
     }
-=======
->>>>>>> ffea5d13
     if ( this.requiresConcentration ) {
       config.beginConcentrating = true;
       const { effects } = this.actor.concentration;
