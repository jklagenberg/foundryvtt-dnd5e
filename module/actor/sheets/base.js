--- conflicted
+++ resolved
@@ -803,7 +803,6 @@
     let items = itemData instanceof Array ? itemData : [itemData];
     const itemsWithoutAdvancement = items.filter(i => !i.data.advancement?.length);
     const multipleAdvancements = (items.length - itemsWithoutAdvancement.length) > 1;
-<<<<<<< HEAD
 
     if ( multipleAdvancements && !game.settings.get("dnd5e", "disableAdvancements") ) {
       ui.notifications.warn(game.i18n.format("DND5E.WarnCantAddMultipleAdvancements"));
@@ -820,24 +819,6 @@
     return this.actor.createEmbeddedDocuments("Item", toCreate);
   }
 
-=======
-
-    if ( multipleAdvancements && !game.settings.get("dnd5e", "disableAdvancements") ) {
-      ui.notifications.warn(game.i18n.format("DND5E.WarnCantAddMultipleAdvancements"));
-      items = itemsWithoutAdvancement;
-    }
-
-    const toCreate = [];
-    for ( const item of items ) {
-      const result = await this._onDropSingleItem(item);
-      if ( result ) toCreate.push(result);
-    }
-
-    // Create the owned items as normal
-    return this.actor.createEmbeddedDocuments("Item", toCreate);
-  }
-
->>>>>>> 35c2a462
   /* -------------------------------------------- */
 
   /**
