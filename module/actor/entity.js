--- conflicted
+++ resolved
@@ -672,12 +672,8 @@
     // Save success
     if ( success ) {
       let successes = (death.success || 0) + 1;
-<<<<<<< HEAD
-      
-=======
 
       // Critical Success = revive with 1hp
->>>>>>> b54b18c5
       if ( roll.total === 20 ) {
         await this.update({
           "data.attributes.death.success": 0,
@@ -685,14 +681,10 @@
           "data.attributes.hp.value": 1
         });
         await ChatMessage.create({content: game.i18n.format("DND5E.DeathSaveCriticalSuccess", {name: this.name}), speaker});
-<<<<<<< HEAD
-      } else if ( successes === 3 ) {      // Survival
-=======
       }
 
       // 3 Successes = survive and reset checks
       else if ( successes === 3 ) {
->>>>>>> b54b18c5
         await this.update({
           "data.attributes.death.success": 0,
           "data.attributes.death.failure": 0
@@ -706,24 +698,17 @@
     // Save failure
     else {
       let failures = (death.failure || 0) + (roll.total === 1 ? 2 : 1);
-<<<<<<< HEAD
-      if ( failures === 3 ) {       // Death
-=======
 
       // 3 Failures = death
       if ( failures >= 3 ) {
->>>>>>> b54b18c5
         await this.update({
           "data.attributes.death.success": 0,
           "data.attributes.death.failure": 0
         });
         await ChatMessage.create({content: game.i18n.format("DND5E.DeathSaveFailure", {name: this.name}), speaker});
       }
-<<<<<<< HEAD
-=======
 
       // Increment failures
->>>>>>> b54b18c5
       else await this.update({"data.attributes.death.failure": Math.clamped(failures, 0, 3)});
     }
 
