--- conflicted
+++ resolved
@@ -46,42 +46,38 @@
       abl.prof = (abl.proficient || 0) * data.attributes.prof;
       abl.save = abl.mod + abl.prof + saveBonus;
     }
-
+    
     // Skill modifiers
-<<<<<<< HEAD
-    for (let [sklID, skl] of Object.entries(data.skills)) {
-      skl.value = parseFloat(skl.value || 0);
-      skl.bonus = parseInt(skl.bonus || 0);
-      if (getProperty(flags, "dnd5e.remarkableAthlete") && DND5E.characterFlags.remarkableAthlete.abilities.find(a => a === skl.ability)) {
-        skl.mod = data.abilities[skl.ability].mod + skl.bonus + Math.ceil(skl.value * data.attributes.prof);
-      } else {
-        skl.mod = data.abilities[skl.ability].mod + skl.bonus + Math.floor(skl.value * data.attributes.prof);
-      }
-      const passiveBonus = (getProperty(flags, "dnd5e.observantFeat") && DND5E.characterFlags.observantFeat.skills.find(s => s === skl.sklID)) ? 5 : 0;
-      skl.passive = 10 + skl.mod + passiveBonus;
-=======
-    const athlete = this.getFlag("dnd5e", "remarkableAthlete");
-    const observant = this.getFlag("dnd5e", "observantFeat");
+    const feats = DND5E.characterFlags;
+    const athlete = flags.remarkableAthlete;
+    const observant = flags.observantFeat;
+    let round = Math.floor;
     for (let [id, skl] of Object.entries(data.skills)) {
       skl.value = parseFloat(skl.value || 0);
       skl.bonus = parseInt(skl.bonus || 0);
-      skl.mod = data.abilities[skl.ability].mod + skl.bonus + Math.floor(skl.value * data.attributes.prof);
-      const passive = observant && (DND5E.characterFlags.observantFeat.skills.includes(id)) ? 5 : 0;
+
+      // Apply remarkable athlete
+      if ( athlete && (skl.value === 0) && feats.remarkableAthlete.abilities.includes(skl.ability) ) {
+        skl.value = 0.5;
+        round = Math.ceil;
+      }
+
+      // Compute modifier
+      skl.mod = data.abilities[skl.ability].mod + skl.bonus + round(skl.value * data.attributes.prof);
+
+      // Compute passive bonus
+      const passive = observant && (feats.observantFeat.skills.includes(id)) ? 5 : 0;
       skl.passive = 10 + skl.mod + passive;
->>>>>>> 112fb480
-    }
-
-    // Initiative
+    }
+
+    // Determine Initiative Modifier
     const init = data.attributes.init;
+    const joat = flags.initiativeHalfProf;
     init.mod = data.abilities.dex.mod;
-    if (getProperty(flags, "dnd5e.remarkableAthlete")) {
-      init.prof = Math.ceil(0.5 * data.attributes.prof);
-    } else if(getProperty(flags, "dnd5e.initiativeHalfProf")) {
-      init.prof = Math.floor(0.5 * data.attributes.prof);
-    } else {
-      init.prof = 0;
-    }
-    init.bonus = init.value + (getProperty(flags, "dnd5e.initiativeAlert") ? 5 : 0);
+    let prof = (joat || athlete ) ? 0.5 : 0;
+    round = athlete ? Math.ceil : Math.floor;
+    init.prof = round(prof * data.attributes.prof);
+    init.bonus = init.value + (flags.initiativeAlert ? 5 : 0);
     init.total = init.mod + init.prof + init.bonus;
 
     // Spell DC
