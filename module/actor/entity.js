--- conflicted
+++ resolved
@@ -143,10 +143,6 @@
     }
 
     // Prepare spell-casting data
-<<<<<<< HEAD
-    data.attributes.spelldc = data.abilities[data.attributes.spellcasting]?.dc ?? 10
-=======
->>>>>>> d5f57427
     this._computeSpellcastingProgression(this.data);
   }
 
