--- conflicted
+++ resolved
@@ -1,11 +1,7 @@
 import Item5e from "../../documents/item.mjs";
-<<<<<<< HEAD
 import { formatCR, formatNumber } from "../../utils.mjs";
 import ActorMovementConfig from "./movement-config.mjs";
-import { ActorSheetMixin } from "./sheet-mixin.mjs";
-=======
 import ActorSheetMixin from "./sheet-mixin.mjs";
->>>>>>> a72741aa
 
 /**
  * A character sheet for group-type Actors.
