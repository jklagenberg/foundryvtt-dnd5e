--- conflicted
+++ resolved
@@ -154,17 +154,17 @@
       this.targetSourceControl.querySelectorAll("button").forEach(b =>
         b.addEventListener("click", this._onChangeTargetMode.bind(this))
       );
-<<<<<<< HEAD
+
       if ( !game.user.isGM || !this.chatMessage.getFlag("dnd5e", "targets")?.length ) {
         this.targetSourceControl.hidden = true;
       }
       div.querySelector(".collapsible-content").addEventListener("click", event => {
         event.stopImmediatePropagation();
       });
-=======
+
       if ( !this.chatMessage.getFlag("dnd5e", "targets")?.length ) this.targetSourceControl.hidden = true;
       div.addEventListener("click", this._handleClickHeader.bind(this));
->>>>>>> eef7cde5
+
     }
 
     this.targetingMode = this.targetSourceControl.hidden ? "selected" : "targeted";
