import AdvancementManager from "../../advancement/advancement-manager.mjs";
import ProficiencySelector from "../proficiency-selector.mjs";
import TraitSelector from "../trait-selector.mjs";
import ActiveEffect5e from "../../documents/active-effect.mjs";

/**
 * Override and extend the core ItemSheet implementation to handle specific item types.
 */
export default class ItemSheet5e extends ItemSheet {
  constructor(...args) {
    super(...args);

    // Expand the default size of the class sheet
    if ( this.object.type === "class" ) {
      this.options.width = this.position.width = 600;
      this.options.height = this.position.height = 680;
    }
    else if ( this.object.type === "subclass" ) {
      this.options.height = this.position.height = 540;
    }

    // TEMP: This should be built into the packs etc
    // Transform Weapon/Spell usage data structure
    else if ( ["weapon", "spell", "feat", "equipment", "consumable"].includes(this.object.type) ) {

      // IF usageProfile property is empty - Try to generate one?
      if (this.object.system.usageProfiles.length <= 0) {

        const buildDamageObject = (damage, fromVersatile = false) => {

          if (damage && damage?.parts) {

            // This just takes the parts and defines a new one with versatile damage
            return {
              parts: (fromVersatile) ? ([
                [
                  damage.versatile,
                  damage.parts[0][1]
                ]
              ]) : damage.parts
            };
          }
        };

        // Items seemingly aren't localised so profileNames are fine in EN?

        const usageProfiles = [
          foundry.utils.mergeObject(
            foundry.utils.deepClone(game.system.template.Item.templates.usageProfile),
            {
              _id: foundry.utils.randomID(),
              profileName: "Default",
              activation: this.object.system.activation,
              duration: this.object.system.duration,
              target: this.object.system.target,
              range: this.object.system.range,
              uses: this.object.system.uses,
              consume: this.object.system.consume,
              ability: this.object.system.ability,
              actionType: this.object.system.actionType,
              attackBonus: this.object.system.attackBonus,
              chatFlavor: this.object.system.chatFlavor,
              critical: this.object.system.critical,
              damage: buildDamageObject(this.object.system.damage),
              formula: this.object.system.formula,
              save: this.object.system.save,
              scaling: this.object.system.scaling
            }
          )
        ];

        if (this.object.system.properties?.ver === true) {

          usageProfiles.push(
            foundry.utils.mergeObject(
              foundry.utils.deepClone(game.system.template.Item.templates.usageProfile),
              {
                _id: foundry.utils.randomID(),
                profileName: "Versatile",
                activation: this.object.system.activation,
                duration: this.object.system.duration,
                target: this.object.system.target,
                range: this.object.system.range,
                uses: this.object.system.uses,
                consume: this.object.system.consume,
                ability: this.object.system.ability,
                actionType: this.object.system.actionType,
                attackBonus: this.object.system.attackBonus,
                chatFlavor: this.object.system.chatFlavor,
                critical: this.object.system.critical,
                damage: buildDamageObject(this.object.system.damage, true),
                formula: this.object.system.formula,
                save: this.object.system.save,
                scaling: this.object.system.scaling
              }
            )
          );
        }

        Reflect.deleteProperty(this.object.system, "activation");
        Reflect.deleteProperty(this.object.system, "duration");
        Reflect.deleteProperty(this.object.system, "target");
        Reflect.deleteProperty(this.object.system, "range");
        Reflect.deleteProperty(this.object.system, "uses");
        Reflect.deleteProperty(this.object.system, "consume");
        Reflect.deleteProperty(this.object.system, "ability");
        Reflect.deleteProperty(this.object.system, "actionType");
        Reflect.deleteProperty(this.object.system, "attackBonus");
        Reflect.deleteProperty(this.object.system, "chatFlavor");
        Reflect.deleteProperty(this.object.system, "critical");
        Reflect.deleteProperty(this.object.system, "damage");
        Reflect.deleteProperty(this.object.system, "formula");
        Reflect.deleteProperty(this.object.system, "save");
        Reflect.deleteProperty(this.object.system, "scaling");

        this.object.system.usageProfiles = usageProfiles;
      }
    }
  }

  /* -------------------------------------------- */

  /** @inheritdoc */
  static get defaultOptions() {
    return foundry.utils.mergeObject(super.defaultOptions, {
      width: 560,
      height: 400,
      classes: ["dnd5e", "sheet", "item"],
      resizable: true,
      scrollY: [".tab.details"],
      tabs: [{navSelector: ".tabs", contentSelector: ".sheet-body", initial: "description"}],
<<<<<<< HEAD
      dragDrop: [{dragSelector: "[data-effect-id]", dropSelector: ".effects-list"}],
      selectedUsageProfile: 0 // TODO: usageProfileIndex work in-progress - Can this be stored on options and used throughout?
=======
      dragDrop: [{dragSelector: "[data-effect-id]", dropSelector: ".effects-list"}]
>>>>>>> ac6e7d17
    });
  }

  /* -------------------------------------------- */

  /**
   * Whether advancements on embedded items should be configurable.
   * @type {boolean}
   */
  advancementConfigurationMode = false;

  /* -------------------------------------------- */

  /** @inheritdoc */
  get template() {
    return `systems/dnd5e/templates/items/${this.item.type}.hbs`;
  }

  /* -------------------------------------------- */
  /*  Context Preparation                         */
  /* -------------------------------------------- */

  /** @override */
  async getData(options) {
    const context = await super.getData(options);
    const item = context.item;
    const source = item.toObject();
    const isMountable = this._isItemMountable(item);

    // TODO: usageProfileIndex work in-progress
    const usageProfileIndex = 0;

    foundry.utils.mergeObject(context, {
      source: source.system,
      system: item.system,
      labels: item.labels,
      isEmbedded: item.isEmbedded,
      advancementEditable: (this.advancementConfigurationMode || !item.isEmbedded) && context.editable,

      // Item Type, Status, and Details
      itemType: game.i18n.localize(`ITEM.Type${item.type.titleCase()}`),
      itemStatus: this._getItemStatus(),
      itemProperties: this._getItemProperties(),
      baseItems: await this._getItemBaseTypes(),
      isPhysical: item.system.hasOwnProperty("quantity"),

      // Enrich HTML description
      descriptionHTML: await TextEditor.enrichHTML(item.system.description.value, {
        secrets: item.isOwner,
        async: true,
        relativeTo: this.item
      }),

      // Action Details
      hasAttackRoll: item.hasAttack(usageProfileIndex),
      isHealing: item.isHealing(usageProfileIndex),
      isFlatDC: item.isFlatDC(usageProfileIndex),
      isLine: item.hasLineTarget(usageProfileIndex),

      // Vehicles
      isCrewed: item.system?.usageProfiles?.[usageProfileIndex]?.activation?.type === "crew",
      isMountable,

      // Armor Class
      isArmor: item.isArmor,
      hasAC: item.isArmor || isMountable,
      hasDexModifier: item.isArmor && (item.system.armor?.type !== "shield"),

      // Advancement
      advancement: this._getItemAdvancement(item),

      // Prepare Active Effects
      effects: ActiveEffect5e.prepareActiveEffectCategories(item.effects)
    });

    // Potential consumption targets
    context.abilityConsumptionTargets = this._getItemConsumptionTargets(usageProfileIndex);

    /** @deprecated */
    Object.defineProperty(context, "data", {
      get() {
        const msg = `You are accessing the "data" attribute within the rendering context provided by the ItemSheet5e
        class. This attribute has been deprecated in favor of "system" and will be removed in a future release`;
        foundry.utils.logCompatibilityWarning(msg, { since: "DnD5e 2.0", until: "DnD5e 2.2" });
        return context.system;
      }
    });

    // Set up config with proper spell components
    context.config = foundry.utils.mergeObject(CONFIG.DND5E, {
      spellComponents: {...CONFIG.DND5E.spellComponents, ...CONFIG.DND5E.spellTags}
    }, {inplace: false});

    return context;
  }

  /* -------------------------------------------- */

  /**
   * Get the display object used to show the advancement tab.
   * @param {Item5e} item  The item for which the advancement is being prepared.
   * @returns {object}     Object with advancement data grouped by levels.
   */
  _getItemAdvancement(item) {
    if ( !item.system.advancement ) return;
    const advancement = {};
    const configMode = !item.parent || this.advancementConfigurationMode;
    const maxLevel = !configMode
      ? (item.system.levels ?? item.class?.system.levels ?? item.parent.system.details.level) : -1;

    // Improperly configured advancements
    if ( item.advancement.needingConfiguration.length ) {
      advancement.unconfigured = {
        items: item.advancement.needingConfiguration.map(a => ({
          id: a.id,
          order: a.constructor.order,
          title: a.title,
          icon: a.icon,
          classRestriction: a.classRestriction,
          configured: false
        })),
        configured: "partial"
      };
    }

    // All other advancements by level
    for ( let [level, advancements] of Object.entries(item.advancement.byLevel) ) {
      if ( !configMode ) advancements = advancements.filter(a => a.appliesToClass);
      const items = advancements.map(advancement => ({
        id: advancement.id,
        order: advancement.sortingValueForLevel(level),
        title: advancement.titleForLevel(level, { configMode }),
        icon: advancement.icon,
        classRestriction: advancement.classRestriction,
        summary: advancement.summaryForLevel(level, { configMode }),
        configured: advancement.configuredForLevel(level)
      }));
      if ( !items.length ) continue;
      advancement[level] = {
        items: items.sort((a, b) => a.order.localeCompare(b.order)),
        configured: (level > maxLevel) ? false : items.some(a => !a.configured) ? "partial" : "full"
      };
    }
    return advancement;
  }

  /* -------------------------------------------- */

  /**
   * Get the base weapons and tools based on the selected type.
   * @returns {Promise<object>}  Object with base items for this type formatted for selectOptions.
   * @protected
   */
  async _getItemBaseTypes() {
    const type = this.item.type === "equipment" ? "armor" : this.item.type;
    const baseIds = CONFIG.DND5E[`${type}Ids`];
    if ( baseIds === undefined ) return {};

    const typeProperty = type === "armor" ? "armor.type" : `${type}Type`;
    const baseType = foundry.utils.getProperty(this.item.system, typeProperty);

    const items = {};
    for ( const [name, id] of Object.entries(baseIds) ) {
      const baseItem = await ProficiencySelector.getBaseItem(id);
      if ( baseType !== foundry.utils.getProperty(baseItem.system, typeProperty) ) continue;
      items[name] = baseItem.name;
    }
    return Object.fromEntries(Object.entries(items).sort((lhs, rhs) => lhs[1].localeCompare(rhs[1])));
  }

  /* -------------------------------------------- */

  /**
   * Get the valid item consumption targets which exist on the actor
   * @returns {Object<string>}   An object of potential consumption targets
   * @private
   * @param {number} usageProfileIndex Which Usage-Profile is being used to roll
   */
  _getItemConsumptionTargets(usageProfileIndex) {
    const usageProfile = this.item.system?.usageProfiles?.[usageProfileIndex];
    const consume = usageProfile?.consume || {};
    if ( !consume.type ) return [];
    const actor = this.item.actor;
    if ( !actor ) return {};

    // Ammunition
    if ( consume.type === "ammo" ) {
      return actor.itemTypes.consumable.reduce((ammo, i) => {
        if ( i.system.consumableType === "ammo" ) ammo[i.id] = `${i.name} (${i.system.quantity})`;
        return ammo;
      }, {[this.item.id]: `${this.item.name} (${this.item.system.quantity})`});
    }

    // Attributes
    else if ( consume.type === "attribute" ) {
      const attributes = TokenDocument.implementation.getConsumedAttributes(actor.system);
      attributes.bar.forEach(a => a.push("value"));
      return attributes.bar.concat(attributes.value).reduce((obj, a) => {
        let k = a.join(".");
        obj[k] = k;
        return obj;
      }, {});
    }

    // Hit Dice
    else if ( consume.type === "hitDice" ) {
      return {
        smallest: game.i18n.localize("DND5E.ConsumeHitDiceSmallest"),
        ...CONFIG.DND5E.hitDieTypes.reduce((obj, hd) => { obj[hd] = hd; return obj; }, {}),
        largest: game.i18n.localize("DND5E.ConsumeHitDiceLargest")
      };
    }

    // Materials
    else if ( consume.type === "material" ) {
      return actor.items.reduce((obj, i) => {
        if ( ["consumable", "loot"].includes(i.type) && !i.system?.usageProfiles?.[0]?.activation ) {
          obj[i.id] = `${i.name} (${i.system.quantity})`;
        }
        return obj;
      }, {});
    }

    // Charges
    else if ( consume.type === "charges" ) {
      return actor.items.reduce((obj, i) => {

        // Limited-use items
        const uses = i.system?.usageProfiles?.[0]?.uses || {};
        if ( uses.per && uses.max ) {
          const label = uses.per === "charges"
            ? ` (${game.i18n.format("DND5E.AbilityUseChargesLabel", {value: uses.value})})`
            : ` (${game.i18n.format("DND5E.AbilityUseConsumableLabel", {max: uses.max, per: uses.per})})`;
          obj[i.id] = i.name + label;
        }

        // Recharging items
        const recharge = i.system.recharge || {};
        if ( recharge.value ) obj[i.id] = `${i.name} (${game.i18n.format("DND5E.Recharge")})`;
        return obj;
      }, {});
    }
    else return {};
  }

  /* -------------------------------------------- */

  /**
   * Get the text item status which is shown beneath the Item type in the top-right corner of the sheet.
   * @returns {string|null}  Item status string if applicable to item's type.
   * @private
   */
  _getItemStatus() {
    switch ( this.item.type ) {
      case "class":
        return game.i18n.format("DND5E.LevelCount", {ordinal: this.item.system.levels.ordinalString()});
      case "equipment":
      case "weapon":
        return game.i18n.localize(this.item.system.equipped ? "DND5E.Equipped" : "DND5E.Unequipped");
      case "spell":
        return CONFIG.DND5E.spellPreparationModes[this.item.system.preparation];
      case "tool":
        return game.i18n.localize(this.item.system.proficient ? "DND5E.Proficient" : "DND5E.NotProficient");
    }
  }

  /* -------------------------------------------- */

  /**
   * Get the Array of item properties which are used in the small sidebar of the description tab.
   * @returns {string[]}   List of property labels to be shown.
   * @private
   */
  _getItemProperties() {
    const props = [];
    const labels = this.item.labels;
    switch ( this.item.type ) {
      case "equipment":
        props.push(CONFIG.DND5E.equipmentTypes[this.item.system.armor.type]);
        if ( this.item.isArmor || this._isItemMountable(this.item) ) props.push(labels.armor);
        break;
      case "feat":
        props.push(labels.featType);
        break;
      case "spell":
        props.push(labels.components.vsm, labels.materials, ...labels.components.tags);
        break;
      case "weapon":
        for ( const [k, v] of Object.entries(this.item.system.properties) ) {
          if ( v === true ) props.push(CONFIG.DND5E.weaponProperties[k]);
        }
        break;
    }

    // Action type
    if ( this.item.system?.usageProfiles?.[0]?.actionType ) {
      props.push(CONFIG.DND5E.itemActionTypes[this.item.system?.usageProfiles?.[0]?.actionType]);
    }

    // Action usage
    if ( (this.item.type !== "weapon") && !foundry.utils.isEmpty(this.item.system?.usageProfiles?.[0]?.activation) ) {
      props.push(labels.activation, labels.range, labels.target, labels.duration);
    }
    return props.filter(p => !!p);
  }

  /* -------------------------------------------- */

  /**
   * Is this item a separate large object like a siege engine or vehicle component that is
   * usually mounted on fixtures rather than equipped, and has its own AC and HP.
   * @param {object} item  Copy of item data being prepared for display.
   * @returns {boolean}    Is item siege weapon or vehicle equipment?
   * @private
   */
  _isItemMountable(item) {
    return ((item.type === "weapon") && (item.system.weaponType === "siege"))
      || (item.type === "equipment" && (item.system.armor.type === "vehicle"));
  }

  /* -------------------------------------------- */

  /** @inheritDoc */
  setPosition(position={}) {
    if ( !(this._minimized || position.height) ) {
      position.height = (this._tabs[0].active === "details") ? "auto" : Math.max(this.height, this.options.height);
    }
    return super.setPosition(position);
  }

  /* -------------------------------------------- */

  /** @inheritdoc */
  async activateEditor(name, options={}, initialContent="") {
    options.relativeLinks = true;
    options.plugins = {
      menu: ProseMirror.ProseMirrorMenu.build(ProseMirror.defaultSchema, {
        compact: true,
        destroyOnSave: true,
        onSave: () => this.saveEditor(name, {remove: true})
      })
    };
    return super.activateEditor(name, options, initialContent);
  }

  /* -------------------------------------------- */
  /*  Form Submission                             */
  /* -------------------------------------------- */

  /** @inheritDoc */
  _getSubmitData(updateData={}) {
    const formData = foundry.utils.expandObject(super._getSubmitData(updateData));

    // Handle usageProfiles distinctly as merging arrays is difficult for this
    const changesToUsageProfiles = formData.system?.usageProfiles;
    if ( changesToUsageProfiles ) {

      // For every usageProfile apply submission changes
      formData.system.usageProfiles = foundry.utils.deepClone(this.item.system.usageProfiles)
        .map((currentUsageProfile, index) => {
          const changesToUsageProfile = changesToUsageProfiles[index];

          // IF the usageProfile hasn't been updated - skip
          if (!changesToUsageProfile) { return currentUsageProfile; }

          // Handle Damage array
          const damage = changesToUsageProfile?.damage;
          if ( damage ) damage.parts = Object.values(damage?.parts || {}).map(d => [d[0] || "", d[1] || ""]);

          // Handle max uses formula
          const uses = changesToUsageProfile?.uses;
          if ( uses?.max ) {
            const maxRoll = new Roll(uses.max);
            if ( !maxRoll.isDeterministic ) {
              uses.max = currentUsageProfile.uses.max;
              this.form.querySelector(`input[name='system.usageProfiles.${this.options.selectedUsageProfile}.uses.max']`).value = uses.max;
              ui.notifications.error(game.i18n.format("DND5E.FormulaCannotContainDiceError", {
                name: game.i18n.localize("DND5E.LimitedUses")
              }));
            }
          }

          // Merge existing usageProfile into this update
          return foundry.utils.mergeObject(currentUsageProfile, changesToUsageProfile);
        });
    }

    // Check duration value formula
    const duration = formData.system?.duration;
    if ( duration?.value ) {
      const durationRoll = new Roll(duration.value);
      if ( !durationRoll.isDeterministic ) {
        duration.value = this.item._source.system.duration.value;
        this.form.querySelector("input[name='system.duration.value']").value = duration.value;
        return ui.notifications.error(game.i18n.format("DND5E.FormulaCannotContainDiceError", {
          name: game.i18n.localize("DND5E.Duration")
        }));
      }
    }

    // Check class identifier
    if ( formData.system?.identifier && !dnd5e.utils.validators.isValidIdentifier(formData.system.identifier) ) {
      formData.system.identifier = this.item._source.system.identifier;
      this.form.querySelector("input[name='system.identifier']").value = formData.system.identifier;
      return ui.notifications.error(game.i18n.localize("DND5E.IdentifierError"));
    }

    // Return the flattened submission data
    return foundry.utils.flattenObject(formData);
  }

  /* -------------------------------------------- */

  /** @inheritDoc */
  activateListeners(html) {
    super.activateListeners(html);

    html.find(".usage-profile-control").click(this._onUsageProfileControl.bind(this));
    if ( this.isEditable ) {
      html.find(".damage-control").click(this._onDamageControl.bind(this));
      html.find(".trait-selector").click(this._onConfigureTraits.bind(this));
      html.find(".effect-control").click(ev => {
        if ( this.item.isOwned ) return ui.notifications.warn("Managing Active Effects within an Owned Item is not currently supported and will be added in a subsequent update.");
        ActiveEffect5e.onManageActiveEffect(ev, this.item);
      });
      html.find(".advancement .item-control").click(event => {
        const t = event.currentTarget;
        if ( t.dataset.action ) this._onAdvancementAction(t, t.dataset.action);
      });
    }

    // Advancement context menu
    const contextOptions = this._getAdvancementContextMenuOptions();
    /**
     * A hook event that fires when the context menu for the advancements list is constructed.
     * @function dnd5e.getItemAdvancementContext
     * @memberof hookEvents
     * @param {jQuery} html                      The HTML element to which the context options are attached.
     * @param {ContextMenuEntry[]} entryOptions  The context menu entries.
     */
    Hooks.call("dnd5e.getItemAdvancementContext", html, contextOptions);
    if ( contextOptions ) new ContextMenu(html, ".advancement-item", contextOptions);
  }

  /* -------------------------------------------- */

  /**
   * Get the set of ContextMenu options which should be applied for advancement entries.
   * @returns {ContextMenuEntry[]}  Context menu entries.
   * @protected
   */
  _getAdvancementContextMenuOptions() {
    const condition = li => (this.advancementConfigurationMode || !this.isEmbedded) && this.isEditable;
    return [
      {
        name: "DND5E.AdvancementControlEdit",
        icon: "<i class='fas fa-edit fa-fw'></i>",
        condition,
        callback: li => this._onAdvancementAction(li[0], "edit")
      },
      {
        name: "DND5E.AdvancementControlDuplicate",
        icon: "<i class='fas fa-copy fa-fw'></i>",
        condition: li => {
          const id = li[0].closest(".advancement-item")?.dataset.id;
          const advancement = this.item.advancement.byId[id];
          return condition(li) && advancement?.constructor.availableForItem(this.item);
        },
        callback: li => this._onAdvancementAction(li[0], "duplicate")
      },
      {
        name: "DND5E.AdvancementControlDelete",
        icon: "<i class='fas fa-trash fa-fw' style='color: rgb(255, 65, 65);'></i>",
        condition,
        callback: li => this._onAdvancementAction(li[0], "delete")
      }
    ];
  }

  /* -------------------------------------------- */

  /**
   * Add, remove, or navigate usage-profiles within the items sheet.
   * @param {Event} event             The original click event.
   * @returns {Promise<Item5e>|null}  Item with updates applied.
   * @private
   */
  async _onUsageProfileControl(event) {
    event.preventDefault();
    const a = event.currentTarget;

    // Add new usage-profile
    if ( this.isEditable && a.classList.contains("usage-profile-add") ) {
      await this._onSubmit(event);  // Submit any unsaved changes

      console.debug(`ItemSheet5e | Added a new Usage-Profile to ${JSON.stringify(this?.item?.name)}`);

      // Navigate to new page
      this.options.selectedUsageProfile = this.item.system.usageProfiles.length;

      return this.item.update({ "system.usageProfiles": this.item.system.usageProfiles.concat([{ _id: foundry.utils.randomID() }]) });
    }

    // Remove a usage-profile
    else if ( this.isEditable && a.classList.contains("usage-profile-delete") ) {
      await this._onSubmit(event);  // Submit any unsaved changes

      console.debug(`ItemSheet5e | Removed a Usage-Profile from ${JSON.stringify(this?.item?.name)}`);

      if (this.item.system.usageProfiles.length) {

        const usageProfiles = foundry.utils.deepClone(this.item.system.usageProfiles);
        usageProfiles.splice(usageProfiles.findIndex(e => e._id === a.dataset.usageProfileDeleteId), 1);

        // Navigate to previous page if it exists
        this.options.selectedUsageProfile = this.options.selectedUsageProfile - 1 || 0;

        return this.item.update({ "system.usageProfiles": usageProfiles });
      }
    }

    // Clone a usage-profile
    else if ( this.isEditable && a.classList.contains("usage-profile-clone") ) {
      await this._onSubmit(event);  // Submit any unsaved changes

      console.debug(`ItemSheet5e | Cloned a Usage-Profile within ${JSON.stringify(this?.item?.name)}`);

      // Get the Usage-Profile we want to clone
      const targetUsageProfile = this.item.system.usageProfiles.find(e => e._id === a.dataset.usageProfileCloneId);

      // Navigate to new page
      this.options.selectedUsageProfile = this.item.system.usageProfiles.length;

      return this.item.update({
        "system.usageProfiles": this.item.system.usageProfiles.concat([
          foundry.utils.mergeObject(
            foundry.utils.deepClone(targetUsageProfile),
            { _id: foundry.utils.randomID() }
          )
        ])
      });
    }

    // Navigate usage-profiles
    else if ( a.classList.contains("usage-profile-navigate") ) {
      await this._onSubmit(event);  // Submit any unsaved changes

      const targetUsageProfileIndex = parseInt(a.dataset.targetUsageProfileIndex || 0);
      console.debug(`ItemSheet5e | Navigated Usage-Profile within ${JSON.stringify(this?.item?.name)} from ${
        JSON.stringify(this.item?.system?.usageProfiles?.[this.options.selectedUsageProfile]?.profileName || game.i18n.localize("DND5E.Untitled"))
      } to ${
        JSON.stringify(this.item?.system?.usageProfiles?.[targetUsageProfileIndex]?.profileName || game.i18n.localize("DND5E.Untitled"))
      }`);

      // Apply new profile and re-render the sheet
      this.options.selectedUsageProfile = targetUsageProfileIndex;
      this._render();
    }

    return null;
  }

  /* -------------------------------------------- */

  /**
   * Add or remove a damage part from the damage formula.
   * @param {Event} event             The original click event.
   * @returns {Promise<Item5e>|null}  Item with updates applied.
   * @private
   */
  async _onDamageControl(event) {
    event.preventDefault();
    const a = event.currentTarget;

    // Add new damage component
    if ( a.classList.contains("add-damage") ) {
      await this._onSubmit(event);  // Submit any unsaved changes

      const usageProfiles = foundry.utils.deepClone(this.item.system.usageProfiles);
      const usageProfile = usageProfiles?.[this.options.selectedUsageProfile];
      if ( !usageProfile?.damage ) usageProfile.damage = { parts: [] };
      usageProfile.damage.parts.push(["", ""]);

      return this.item.update({"system.usageProfiles": usageProfiles});
    }

    // Remove a damage component
    else if ( a.classList.contains("delete-damage") ) {
      await this._onSubmit(event);  // Submit any unsaved changes
      const li = a.closest(".damage-part");

      const usageProfiles = foundry.utils.deepClone(this.item.system.usageProfiles);
      usageProfiles[this.options.selectedUsageProfile].damage.parts.splice(li.dataset.damagePart, 1);

      return this.item.update({"system.usageProfiles": usageProfiles});
    }
  }

  /* -------------------------------------------- */

  /** @inheritdoc */
  _onDragStart(event) {
    const li = event.currentTarget;
    if ( event.target.classList.contains("content-link") ) return;

    // Create drag data
    let dragData;

    // Active Effect
    if ( li.dataset.effectId ) {
      const effect = this.item.effects.get(li.dataset.effectId);
      dragData = effect.toDragData();
    }

    if ( !dragData ) return;

    // Set data transfer
    event.dataTransfer.setData("text/plain", JSON.stringify(dragData));
  }

  /* -------------------------------------------- */

  /** @inheritdoc */
  _onDrop(event) {
    const data = TextEditor.getDragEventData(event);
    const item = this.item;

    /**
     * A hook event that fires when some useful data is dropped onto an ItemSheet5e.
     * @function dnd5e.dropItemSheetData
     * @memberof hookEvents
     * @param {Item5e} item                  The Item5e
     * @param {ItemSheet5e} sheet            The ItemSheet5e application
     * @param {object} data                  The data that has been dropped onto the sheet
     * @returns {boolean}                    Explicitly return `false` to prevent normal drop handling.
     */
    const allowed = Hooks.call("dnd5e.dropItemSheetData", item, this, data);
    if ( allowed === false ) return;

    switch ( data.type ) {
      case "ActiveEffect":
        return this._onDropActiveEffect(event, data);
    }
  }

  /* -------------------------------------------- */

  /**
   * Handle the dropping of ActiveEffect data onto an Item Sheet
   * @param {DragEvent} event                  The concluding DragEvent which contains drop data
   * @param {object} data                      The data transfer extracted from the event
   * @returns {Promise<ActiveEffect|boolean>}  The created ActiveEffect object or false if it couldn't be created.
   * @protected
   */
  async _onDropActiveEffect(event, data) {
    const effect = await ActiveEffect.implementation.fromDropData(data);
    if ( !this.item.isOwner || !effect ) return false;
    if ( (this.item.uuid === effect.parent.uuid) || (this.item.uuid === effect.origin) ) return false;
    return ActiveEffect.create({
      ...effect.toObject(),
      origin: this.item.uuid
    }, {parent: this.item});
  }

  /* -------------------------------------------- */

  /**
   * Handle spawning the TraitSelector application for selection various options.
   * @param {Event} event   The click event which originated the selection.
   * @private
   */
  _onConfigureTraits(event) {
    event.preventDefault();
    const a = event.currentTarget;
    const options = {
      name: a.dataset.target,
      title: a.parentElement.innerText,
      choices: [],
      allowCustom: false
    };
    switch (a.dataset.options) {
      case "saves":
        options.choices = CONFIG.DND5E.abilities;
        options.valueKey = null;
        break;
      case "skills.choices":
        options.choices = CONFIG.DND5E.skills;
        options.valueKey = null;
        options.labelKey = "label";
        break;
      case "skills":
        const skills = this.item.system.skills;
        const choices = skills.choices?.length ? skills.choices : Object.keys(CONFIG.DND5E.skills);
        options.choices = Object.fromEntries(Object.entries(CONFIG.DND5E.skills).filter(([s]) => choices.includes(s)));
        options.maximum = skills.number;
        options.labelKey = "label";
        break;
    }
    new TraitSelector(this.item, options).render(true);
  }

  /* -------------------------------------------- */

  /**
   * Handle one of the advancement actions from the buttons or context menu.
   * @param {Element} target  Button or context menu entry that triggered this action.
   * @param {string} action   Action being triggered.
   * @returns {Promise}
   */
  _onAdvancementAction(target, action) {
    const id = target.closest(".advancement-item")?.dataset.id;
    const advancement = this.item.advancement.byId[id];
    if ( ["edit", "delete", "duplicate"].includes(action) && !advancement ) return;
    switch (action) {
      case "add": return game.dnd5e.advancement.AdvancementSelection.createDialog(this.item);
      case "edit": return new advancement.constructor.metadata.apps.config(advancement).render(true);
      case "delete": return this.item.deleteAdvancement(id);
      case "duplicate": return this.item.duplicateAdvancement(id);
      case "modify-choices":
        const level = target.closest("li")?.dataset.level;
        const manager = AdvancementManager.forModifyChoices(this.item.actor, this.item.id, Number(level));
        if ( manager.steps.length ) manager.render(true);
        return;
      case "toggle-configuration":
        this.advancementConfigurationMode = !this.advancementConfigurationMode;
        return this.render();
    }
  }

  /* -------------------------------------------- */

  /** @inheritdoc */
  async _onSubmit(...args) {
    if ( this._tabs[0].active === "details" ) this.position.height = "auto";
    await super._onSubmit(...args);
  }
}<|MERGE_RESOLUTION|>--- conflicted
+++ resolved
@@ -129,12 +129,8 @@
       resizable: true,
       scrollY: [".tab.details"],
       tabs: [{navSelector: ".tabs", contentSelector: ".sheet-body", initial: "description"}],
-<<<<<<< HEAD
       dragDrop: [{dragSelector: "[data-effect-id]", dropSelector: ".effects-list"}],
       selectedUsageProfile: 0 // TODO: usageProfileIndex work in-progress - Can this be stored on options and used throughout?
-=======
-      dragDrop: [{dragSelector: "[data-effect-id]", dropSelector: ".effects-list"}]
->>>>>>> ac6e7d17
     });
   }
 
