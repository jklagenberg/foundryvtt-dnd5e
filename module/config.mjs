import * as advancement from "./documents/advancement/_module.mjs";
import { preLocalize } from "./utils.mjs";

// Namespace Configuration Values
const DND5E = {};

// ASCII Artwork
DND5E.ASCII = `_______________________________
______      ______ _____ _____
|  _  \\___  |  _  \\  ___|  ___|
| | | ( _ ) | | | |___ \\| |__
| | | / _ \\/\\ | | |   \\ \\  __|
| |/ / (_>  < |/ //\\__/ / |___
|___/ \\___/\\/___/ \\____/\\____/
_______________________________`;

/**
 * Configuration data for abilities.
 *
 * @typedef {object} AbilityConfiguration
 * @property {string} label                               Localized label.
 * @property {string} abbreviation                        Localized abbreviation.
 * @property {string} fullKey                             Fully written key used as alternate for enrichers.
 * @property {string} [reference]                         Reference to a rule page describing this ability.
 * @property {string} [type]                              Whether this is a "physical" or "mental" ability.
 * @property {Object<string, number|string>}  [defaults]  Default values for this ability based on actor type.
 *                                                        If a string is used, the system will attempt to fetch.
 *                                                        the value of the specified ability.
 */

/**
 * The set of Ability Scores used within the system.
 * @enum {AbilityConfiguration}
 */
DND5E.abilities = {
  str: {
    label: "DND5E.AbilityStr",
    abbreviation: "DND5E.AbilityStrAbbr",
    type: "physical",
    fullKey: "strength",
    reference: "Compendium.dnd5e.rules.JournalEntry.NizgRXLNUqtdlC1s.JournalEntryPage.nUPv6C66Ur64BIUH"
  },
  dex: {
    label: "DND5E.AbilityDex",
    abbreviation: "DND5E.AbilityDexAbbr",
    type: "physical",
    fullKey: "dexterity",
    reference: "Compendium.dnd5e.rules.JournalEntry.NizgRXLNUqtdlC1s.JournalEntryPage.ER8CKDUWLsFXuARJ"
  },
  con: {
    label: "DND5E.AbilityCon",
    abbreviation: "DND5E.AbilityConAbbr",
    type: "physical",
    fullKey: "constitution",
    reference: "Compendium.dnd5e.rules.JournalEntry.NizgRXLNUqtdlC1s.JournalEntryPage.MpA4jnwD17Q0RPg7"
  },
  int: {
    label: "DND5E.AbilityInt",
    abbreviation: "DND5E.AbilityIntAbbr",
    type: "mental",
    fullKey: "intelligence",
    reference: "Compendium.dnd5e.rules.JournalEntry.NizgRXLNUqtdlC1s.JournalEntryPage.WzWWcTIppki35YvF",
    defaults: { vehicle: 0 }
  },
  wis: {
    label: "DND5E.AbilityWis",
    abbreviation: "DND5E.AbilityWisAbbr",
    type: "mental",
    fullKey: "wisdom",
    reference: "Compendium.dnd5e.rules.JournalEntry.NizgRXLNUqtdlC1s.JournalEntryPage.v3IPyTtqvXqN934s",
    defaults: { vehicle: 0 }
  },
  cha: {
    label: "DND5E.AbilityCha",
    abbreviation: "DND5E.AbilityChaAbbr",
    type: "mental",
    fullKey: "charisma",
    reference: "Compendium.dnd5e.rules.JournalEntry.NizgRXLNUqtdlC1s.JournalEntryPage.9FyghudYFV5QJOuG",
    defaults: { vehicle: 0 }
  },
  hon: {
    label: "DND5E.AbilityHon",
    abbreviation: "DND5E.AbilityHonAbbr",
    type: "mental",
    fullKey: "honor",
    defaults: { npc: "cha", vehicle: 0 },
    improvement: false
  },
  san: {
    label: "DND5E.AbilitySan",
    abbreviation: "DND5E.AbilitySanAbbr",
    type: "mental",
    fullKey: "sanity",
    defaults: { npc: "wis", vehicle: 0 },
    improvement: false
  }
};
preLocalize("abilities", { keys: ["label", "abbreviation"] });

/**
 * Configure which ability score is used as the default modifier for initiative rolls,
 * when calculating hit points per level and hit dice, and as the default modifier for
 * saving throws to maintain concentration.
 * @enum {string}
 */
DND5E.defaultAbilities = {
  initiative: "dex",
  hitPoints: "con",
  concentration: "con"
};

Object.defineProperties(DND5E, {
  hitPointsAbility: {
    get: function() {
      foundry.utils.logCompatibilityWarning(
        "DND5E.hitPointsAbility has been deprecated and is now accessible through DND5E.defaultAbilities.hitPoints.",
        { since: "DnD5e 3.1", until: "DnD5e 3.3" }
      );
      return DND5E.defaultAbilities.hitPoints;
    },
    set: function(value) {
      foundry.utils.logCompatibilityWarning(
        "DND5E.hitPointsAbility has been deprecated and is now accessible through DND5E.defaultAbilities.hitPoints.",
        { since: "DnD5e 3.1", until: "DnD5e 3.3" }
      );
      DND5E.defaultAbilities.hitPoints = value;
    }
  },
  initiativeAbility: {
    get: function() {
      foundry.utils.logCompatibilityWarning(
        "DND5E.initiativeAbility has been deprecated and is now accessible through DND5E.defaultAbilities.initiative.",
        { since: "DnD5e 3.1", until: "DnD5e 3.3" }
      );
      return DND5E.defaultAbilities.initiative;
    },
    set: function(value) {
      foundry.utils.logCompatibilityWarning(
        "DND5E.initiativeAbility has been deprecated and is now accessible through DND5E.defaultAbilities.initiative.",
        { since: "DnD5e 3.1", until: "DnD5e 3.3" }
      );
      DND5E.defaultAbilities.initiative = value;
    }
  }
});

/* -------------------------------------------- */

/**
 * Configuration data for skills.
 *
 * @typedef {object} SkillConfiguration
 * @property {string} label        Localized label.
 * @property {string} ability      Key for the default ability used by this skill.
 * @property {string} fullKey      Fully written key used as alternate for enrichers.
 * @property {string} [reference]  Reference to a rule page describing this skill.
 */

/**
 * The set of skill which can be trained with their default ability scores.
 * @enum {SkillConfiguration}
 */
DND5E.skills = {
  acr: {
    label: "DND5E.SkillAcr",
    ability: "dex",
    fullKey: "acrobatics",
    reference: "Compendium.dnd5e.rules.JournalEntry.NizgRXLNUqtdlC1s.JournalEntryPage.AvvBLEHNl7kuwPkN",
    icon: "icons/equipment/feet/shoes-simple-leaf-green.webp"
  },
  ani: {
    label: "DND5E.SkillAni",
    ability: "wis",
    fullKey: "animalHandling",
    reference: "Compendium.dnd5e.rules.JournalEntry.NizgRXLNUqtdlC1s.JournalEntryPage.xb3MCjUvopOU4viE",
    icon: "icons/environment/creatures/horse-brown.webp"
  },
  arc: {
    label: "DND5E.SkillArc",
    ability: "int",
    fullKey: "arcana",
    reference: "Compendium.dnd5e.rules.JournalEntry.NizgRXLNUqtdlC1s.JournalEntryPage.h3bYSPge8IOqne1N",
    icon: "icons/sundries/books/book-embossed-jewel-silver-green.webp"
  },
  ath: {
    label: "DND5E.SkillAth",
    ability: "str",
    fullKey: "athletics",
    reference: "Compendium.dnd5e.rules.JournalEntry.NizgRXLNUqtdlC1s.JournalEntryPage.rIR7ttYDUpH3tMzv",
    icon: "icons/magic/control/buff-strength-muscle-damage-orange.webp"
  },
  dec: {
    label: "DND5E.SkillDec",
    ability: "cha",
    fullKey: "deception",
    reference: "Compendium.dnd5e.rules.JournalEntry.NizgRXLNUqtdlC1s.JournalEntryPage.mqVZ2fz0L7a9VeKJ",
    icon: "icons/magic/control/mouth-smile-deception-purple.webp"
  },
  his: {
    label: "DND5E.SkillHis",
    ability: "int",
    fullKey: "history",
    reference: "Compendium.dnd5e.rules.JournalEntry.NizgRXLNUqtdlC1s.JournalEntryPage.kRBZbdWMGW9K3wdY",
    icon: "icons/sundries/books/book-embossed-bound-brown.webp"
  },
  ins: {
    label: "DND5E.SkillIns",
    ability: "wis",
    fullKey: "insight",
    reference: "Compendium.dnd5e.rules.JournalEntry.NizgRXLNUqtdlC1s.JournalEntryPage.8R5SMbAGbECNgO8z",
    icon: "icons/magic/perception/orb-crystal-ball-scrying-blue.webp"
  },
  itm: {
    label: "DND5E.SkillItm",
    ability: "cha",
    fullKey: "intimidation",
    reference: "Compendium.dnd5e.rules.JournalEntry.NizgRXLNUqtdlC1s.JournalEntryPage.4VHHI2gJ1jEsppfg",
    icon: "icons/skills/social/intimidation-impressing.webp"
  },
  inv: {
    label: "DND5E.SkillInv",
    ability: "int",
    fullKey: "investigation",
    reference: "Compendium.dnd5e.rules.JournalEntry.NizgRXLNUqtdlC1s.JournalEntryPage.Y7nmbQAruWOs7WRM",
    icon: "icons/tools/scribal/magnifying-glass.webp"
  },
  med: {
    label: "DND5E.SkillMed",
    ability: "wis",
    fullKey: "medicine",
    reference: "Compendium.dnd5e.rules.JournalEntry.NizgRXLNUqtdlC1s.JournalEntryPage.GeYmM7BVfSCAga4o",
    icon: "icons/tools/cooking/mortar-herbs-yellow.webp"
  },
  nat: {
    label: "DND5E.SkillNat",
    ability: "int",
    fullKey: "nature",
    reference: "Compendium.dnd5e.rules.JournalEntry.NizgRXLNUqtdlC1s.JournalEntryPage.ueMx3uF2PQlcye31",
    icon: "icons/magic/nature/plant-sprout-snow-green.webp"
  },
  prc: {
    label: "DND5E.SkillPrc",
    ability: "wis",
    fullKey: "perception",
    reference: "Compendium.dnd5e.rules.JournalEntry.NizgRXLNUqtdlC1s.JournalEntryPage.zjEeHCUqfuprfzhY",
    icon: "icons/magic/perception/eye-ringed-green.webp"
  },
  prf: {
    label: "DND5E.SkillPrf",
    ability: "cha",
    fullKey: "performance",
    reference: "Compendium.dnd5e.rules.JournalEntry.NizgRXLNUqtdlC1s.JournalEntryPage.hYT7Z06yDNBcMtGe",
    icon: "icons/tools/instruments/lute-gold-brown.webp"
  },
  per: {
    label: "DND5E.SkillPer",
    ability: "cha",
    fullKey: "persuasion",
    reference: "Compendium.dnd5e.rules.JournalEntry.NizgRXLNUqtdlC1s.JournalEntryPage.4R5H8iIsdFQTsj3X",
    icon: "icons/skills/social/diplomacy-handshake.webp"
  },
  rel: {
    label: "DND5E.SkillRel",
    ability: "int",
    fullKey: "religion",
    reference: "Compendium.dnd5e.rules.JournalEntry.NizgRXLNUqtdlC1s.JournalEntryPage.CXVzERHdP4qLhJXM",
    icon: "icons/magic/holy/saint-glass-portrait-halo.webp"
  },
  slt: {
    label: "DND5E.SkillSlt",
    ability: "dex",
    fullKey: "sleightOfHand",
    reference: "Compendium.dnd5e.rules.JournalEntry.NizgRXLNUqtdlC1s.JournalEntryPage.yg6SRpGNVz9nDW0A",
    icon: "icons/sundries/gaming/playing-cards.webp"
  },
  ste: {
    label: "DND5E.SkillSte",
    ability: "dex",
    fullKey: "stealth",
    reference: "Compendium.dnd5e.rules.JournalEntry.NizgRXLNUqtdlC1s.JournalEntryPage.4MfrpERNiQXmvgCI",
    icon: "icons/magic/perception/shadow-stealth-eyes-purple.webp"
  },
  sur: {
    label: "DND5E.SkillSur",
    ability: "wis",
    fullKey: "survival",
    reference: "Compendium.dnd5e.rules.JournalEntry.NizgRXLNUqtdlC1s.JournalEntryPage.t3EzDU5b9BVAIEVi",
    icon: "icons/magic/fire/flame-burning-campfire-yellow-blue.webp"
  }
};
preLocalize("skills", { key: "label", sort: true });

/* -------------------------------------------- */

/**
 * Character alignment options.
 * @enum {string}
 */
DND5E.alignments = {
  lg: "DND5E.AlignmentLG",
  ng: "DND5E.AlignmentNG",
  cg: "DND5E.AlignmentCG",
  ln: "DND5E.AlignmentLN",
  tn: "DND5E.AlignmentTN",
  cn: "DND5E.AlignmentCN",
  le: "DND5E.AlignmentLE",
  ne: "DND5E.AlignmentNE",
  ce: "DND5E.AlignmentCE"
};
preLocalize("alignments");

/* -------------------------------------------- */

/**
 * An enumeration of item attunement types.
 * @enum {number}
 */
DND5E.attunementTypes = {
  NONE: 0,
  REQUIRED: 1,
  ATTUNED: 2
};

/**
 * An enumeration of item attunement states.
 * @type {{"0": string, "1": string, "2": string}}
 */
DND5E.attunements = {
  0: "DND5E.AttunementNone",
  1: "DND5E.AttunementRequired",
  2: "DND5E.AttunementAttuned"
};
preLocalize("attunements");

/* -------------------------------------------- */

/**
 * General weapon categories.
 * @enum {string}
 */
DND5E.weaponProficiencies = {
  sim: "DND5E.WeaponSimpleProficiency",
  mar: "DND5E.WeaponMartialProficiency"
};
preLocalize("weaponProficiencies");

/**
 * A mapping between `DND5E.weaponTypes` and `DND5E.weaponProficiencies` that
 * is used to determine if character has proficiency when adding an item.
 * @enum {(boolean|string)}
 */
DND5E.weaponProficienciesMap = {
  simpleM: "sim",
  simpleR: "sim",
  martialM: "mar",
  martialR: "mar"
};

/**
 * The basic weapon types in 5e. This enables specific weapon proficiencies or
 * starting equipment provided by classes and backgrounds.
 * @enum {string}
 */
DND5E.weaponIds = {
  battleaxe: "I0WocDSuNpGJayPb",
  blowgun: "wNWK6yJMHG9ANqQV",
  club: "nfIRTECQIG81CvM4",
  dagger: "0E565kQUBmndJ1a2",
  dart: "3rCO8MTIdPGSW6IJ",
  flail: "UrH3sMdnUDckIHJ6",
  glaive: "rOG1OM2ihgPjOvFW",
  greataxe: "1Lxk6kmoRhG8qQ0u",
  greatclub: "QRCsxkCwWNwswL9o",
  greatsword: "xMkP8BmFzElcsMaR",
  halberd: "DMejWAc8r8YvDPP1",
  handaxe: "eO7Fbv5WBk5zvGOc",
  handcrossbow: "qaSro7kFhxD6INbZ",
  heavycrossbow: "RmP0mYRn2J7K26rX",
  javelin: "DWLMnODrnHn8IbAG",
  lance: "RnuxdHUAIgxccVwj",
  lightcrossbow: "ddWvQRLmnnIS0eLF",
  lighthammer: "XVK6TOL4sGItssAE",
  longbow: "3cymOVja8jXbzrdT",
  longsword: "10ZP2Bu3vnCuYMIB",
  mace: "Ajyq6nGwF7FtLhDQ",
  maul: "DizirD7eqjh8n95A",
  morningstar: "dX8AxCh9o0A9CkT3",
  net: "aEiM49V8vWpWw7rU",
  pike: "tC0kcqZT9HHAO0PD",
  quarterstaff: "g2dWN7PQiMRYWzyk",
  rapier: "Tobce1hexTnDk4sV",
  scimitar: "fbC0Mg1a73wdFbqO",
  shortsword: "osLzOwQdPtrK3rQH",
  sickle: "i4NeNZ30ycwPDHMx",
  spear: "OG4nBBydvmfWYXIk",
  shortbow: "GJv6WkD7D2J6rP6M",
  sling: "3gynWO9sN4OLGMWD",
  trident: "F65ANO66ckP8FDMa",
  warpick: "2YdfjN1PIIrSHZii",
  warhammer: "F0Df164Xv1gWcYt0",
  whip: "QKTyxoO0YDnAsbYe"
};

/* -------------------------------------------- */

/**
 * The basic ammunition types.
 * @enum {string}
 */
DND5E.ammoIds = {
  arrow: "3c7JXOzsv55gqJS5",
  blowgunNeedle: "gBQ8xqTA5f8wP5iu",
  crossbowBolt: "SItCnYBqhzqBoaWG",
  slingBullet: "z9SbsMIBZzuhZOqT"
};

/* -------------------------------------------- */

/**
 * The categories into which Tool items can be grouped.
 *
 * @enum {string}
 */
DND5E.toolTypes = {
  art: "DND5E.ToolArtisans",
  game: "DND5E.ToolGamingSet",
  music: "DND5E.ToolMusicalInstrument"
};
preLocalize("toolTypes", { sort: true });

/**
 * The categories of tool proficiencies that a character can gain.
 *
 * @enum {string}
 */
DND5E.toolProficiencies = {
  ...DND5E.toolTypes,
  vehicle: "DND5E.ToolVehicle"
};
preLocalize("toolProficiencies", { sort: true });

/**
 * The basic tool types in 5e. This enables specific tool proficiencies or
 * starting equipment provided by classes and backgrounds.
 * @enum {string}
 */
DND5E.toolIds = {
  alchemist: "SztwZhbhZeCqyAes",
  bagpipes: "yxHi57T5mmVt0oDr",
  brewer: "Y9S75go1hLMXUD48",
  calligrapher: "jhjo20QoiD5exf09",
  card: "YwlHI3BVJapz4a3E",
  carpenter: "8NS6MSOdXtUqD7Ib",
  cartographer: "fC0lFK8P4RuhpfaU",
  chess: "23y8FvWKf9YLcnBL",
  cobbler: "hM84pZnpCqKfi8XH",
  cook: "Gflnp29aEv5Lc1ZM",
  dice: "iBuTM09KD9IoM5L8",
  disg: "IBhDAr7WkhWPYLVn",
  drum: "69Dpr25pf4BjkHKb",
  dulcimer: "NtdDkjmpdIMiX7I2",
  flute: "eJOrPcAz9EcquyRQ",
  forg: "cG3m4YlHfbQlLEOx",
  glassblower: "rTbVrNcwApnuTz5E",
  herb: "i89okN7GFTWHsvPy",
  horn: "aa9KuBy4dst7WIW9",
  jeweler: "YfBwELTgPFHmQdHh",
  leatherworker: "PUMfwyVUbtyxgYbD",
  lute: "qBydtUUIkv520DT7",
  lyre: "EwG1EtmbgR3bM68U",
  mason: "skUih6tBvcBbORzA",
  navg: "YHCmjsiXxZ9UdUhU",
  painter: "ccm5xlWhx74d6lsK",
  panflute: "G5m5gYIx9VAUWC3J",
  pois: "il2GNi8C0DvGLL9P",
  potter: "hJS8yEVkqgJjwfWa",
  shawm: "G3cqbejJpfB91VhP",
  smith: "KndVe2insuctjIaj",
  thief: "woWZ1sO5IUVGzo58",
  tinker: "0d08g1i5WXnNrCNA",
  viol: "baoe3U5BfMMMxhCU",
  weaver: "ap9prThUB2y9lDyj",
  woodcarver: "xKErqkLo4ASYr5EP"
};

/* -------------------------------------------- */

/**
 * Time periods that accept a numeric value.
 * @enum {string}
 */
DND5E.scalarTimePeriods = {
  turn: "DND5E.TimeTurn",
  round: "DND5E.TimeRound",
  minute: "DND5E.TimeMinute",
  hour: "DND5E.TimeHour",
  day: "DND5E.TimeDay",
  month: "DND5E.TimeMonth",
  year: "DND5E.TimeYear"
};
preLocalize("scalarTimePeriods");

/* -------------------------------------------- */

/**
 * Time periods for spells that don't have a defined ending.
 * @enum {string}
 */
DND5E.permanentTimePeriods = {
  disp: "DND5E.TimeDisp",
  dstr: "DND5E.TimeDispTrig",
  perm: "DND5E.TimePerm"
};
preLocalize("permanentTimePeriods");

/* -------------------------------------------- */

/**
 * Time periods that don't accept a numeric value.
 * @enum {string}
 */
DND5E.specialTimePeriods = {
  inst: "DND5E.TimeInst",
  spec: "DND5E.Special"
};
preLocalize("specialTimePeriods");

/* -------------------------------------------- */

/**
 * The various lengths of time over which effects can occur.
 * @enum {string}
 */
DND5E.timePeriods = {
  ...DND5E.specialTimePeriods,
  ...DND5E.permanentTimePeriods,
  ...DND5E.scalarTimePeriods
};
preLocalize("timePeriods");

/* -------------------------------------------- */

/**
 * Ways in which to activate an item that cannot be labeled with a cost.
 * @enum {string}
 */
DND5E.staticAbilityActivationTypes = {
  none: "DND5E.NoneActionLabel",
  special: DND5E.timePeriods.spec
};

/**
 * Various ways in which an item or ability can be activated.
 * @enum {string}
 */
DND5E.abilityActivationTypes = {
  ...DND5E.staticAbilityActivationTypes,
  action: "DND5E.Action",
  bonus: "DND5E.BonusAction",
  reaction: "DND5E.Reaction",
  minute: DND5E.timePeriods.minute,
  hour: DND5E.timePeriods.hour,
  day: DND5E.timePeriods.day,
  legendary: "DND5E.LegendaryActionLabel",
  mythic: "DND5E.MythicActionLabel",
  lair: "DND5E.LairActionLabel",
  crew: "DND5E.VehicleCrewAction"
};
preLocalize("abilityActivationTypes");

/* -------------------------------------------- */

/**
 * Different things that an ability can consume upon use.
 * @enum {string}
 */
DND5E.abilityConsumptionTypes = {
  ammo: "DND5E.ConsumeAmmunition",
  attribute: "DND5E.ConsumeAttribute",
  hitDice: "DND5E.ConsumeHitDice",
  material: "DND5E.ConsumeMaterial",
  charges: "DND5E.ConsumeCharges"
};
preLocalize("abilityConsumptionTypes", { sort: true });

/* -------------------------------------------- */

/**
 * Configuration data for actor sizes.
 *
 * @typedef {object} ActorSizeConfiguration
 * @property {string} label                   Localized label.
 * @property {string} abbreviation            Localized abbreviation.
 * @property {number} hitDie                  Default hit die denomination for NPCs of this size.
 * @property {number} [token=1]               Default token size.
 * @property {number} [capacityMultiplier=1]  Multiplier used to calculate carrying capacities.
 */

/**
 * Creature sizes ordered from smallest to largest.
 * @enum {ActorSizeConfiguration}
 */
DND5E.actorSizes = {
  tiny: {
    label: "DND5E.SizeTiny",
    abbreviation: "DND5E.SizeTinyAbbr",
    hitDie: 4,
    token: 0.5,
    capacityMultiplier: 0.5
  },
  sm: {
    label: "DND5E.SizeSmall",
    abbreviation: "DND5E.SizeSmallAbbr",
    hitDie: 6,
    dynamicTokenScale: 0.8
  },
  med: {
    label: "DND5E.SizeMedium",
    abbreviation: "DND5E.SizeMediumAbbr",
    hitDie: 8
  },
  lg: {
    label: "DND5E.SizeLarge",
    abbreviation: "DND5E.SizeLargeAbbr",
    hitDie: 10,
    token: 2,
    capacityMultiplier: 2
  },
  huge: {
    label: "DND5E.SizeHuge",
    abbreviation: "DND5E.SizeHugeAbbr",
    hitDie: 12,
    token: 3,
    capacityMultiplier: 4
  },
  grg: {
    label: "DND5E.SizeGargantuan",
    abbreviation: "DND5E.SizeGargantuanAbbr",
    hitDie: 20,
    token: 4,
    capacityMultiplier: 8
  }
};
preLocalize("actorSizes", { keys: ["label", "abbreviation"] });
patchConfig("actorSizes", "label", { since: "DnD5e 3.0", until: "DnD5e 3.2" });

/**
 * Default token image size for the values of `DND5E.actorSizes`.
 * @enum {number}
 * @deprecated since DnD5e 3.0, available until DnD5e 3.2
 */
Object.defineProperty(DND5E, "tokenSizes", {
  get() {
    foundry.utils.logCompatibilityWarning(
      "DND5E.tokenSizes has been deprecated and is now accessible through the .token property on DND5E.actorSizes.",
      { since: "DnD5e 3.0", until: "DnD5e 3.2" }
    );
    return Object.entries(DND5E.actorSizes).reduce((obj, [k, v]) => {
      obj[k] = v.token ?? 1;
      return obj;
    }, {});
  }
});

/* -------------------------------------------- */
/*  Canvas                                      */
/* -------------------------------------------- */

/**
 * Colors used to visualize temporary and temporary maximum HP in token health bars.
 * @enum {number}
 */
DND5E.tokenHPColors = {
  damage: 0xFF0000,
  healing: 0x00FF00,
  temp: 0x66CCFF,
  tempmax: 0x440066,
  negmax: 0x550000
};

/* -------------------------------------------- */

/**
 * Colors used when a dynamic token ring effects.
 * @enum {number}
 */
DND5E.tokenRingColors = {
  damage: 0xFF0000,
  defeated: 0x000000,
  healing: 0x00FF00,
  temp: 0x33AAFF
};

/* -------------------------------------------- */

/**
 * Settings used to render map location markers on the canvas.
 * @type {object}
 */
DND5E.mapLocationMarker = {
  default: {
    backgroundColor: 0xFBF8F5,
    borderColor: 0x000000,
    borderHoverColor: 0xFF5500,
    font: null,
    textColor: 0x000000
  }
};

/* -------------------------------------------- */

/**
 * Configuration data for creature types.
 *
 * @typedef {object} CreatureTypeConfiguration
 * @property {string} label               Localized label.
 * @property {string} plural              Localized plural form used in swarm name.
 * @property {string} [reference]         Reference to a rule page describing this type.
 * @property {boolean} [detectAlignment]  Is this type detectable by spells such as "Detect Evil and Good"?
 */

/**
 * Default types of creatures.
 * @enum {CreatureTypeConfiguration}
 */
DND5E.creatureTypes = {
  aberration: {
    label: "DND5E.CreatureAberration",
    plural: "DND5E.CreatureAberrationPl",
    icon: "/icons/creatures/tentacles/tentacle-eyes-yellow-pink.webp",
    reference: "Compendium.dnd5e.rules.JournalEntry.NizgRXLNUqtdlC1s.JournalEntryPage.yy50qVC1JhPHt4LC",
    detectAlignment: true
  },
  beast: {
    label: "DND5E.CreatureBeast",
    plural: "DND5E.CreatureBeastPl",
    icon: "/icons/creatures/claws/claw-bear-paw-swipe-red.webp",
    reference: "Compendium.dnd5e.rules.JournalEntry.NizgRXLNUqtdlC1s.JournalEntryPage.6bTHn7pZek9YX2tv"
  },
  celestial: {
    label: "DND5E.CreatureCelestial",
    plural: "DND5E.CreatureCelestialPl",
    icon: "/icons/creatures/abilities/wings-birdlike-blue.webp",
    reference: "Compendium.dnd5e.rules.JournalEntry.NizgRXLNUqtdlC1s.JournalEntryPage.T5CJwxjhBbi6oqaM",
    detectAlignment: true
  },
  construct: {
    label: "DND5E.CreatureConstruct",
    plural: "DND5E.CreatureConstructPl",
    icon: "/icons/creatures/magical/construct-stone-earth-gray.webp",
    reference: "Compendium.dnd5e.rules.JournalEntry.NizgRXLNUqtdlC1s.JournalEntryPage.jQGAJZBZTqDFod8d"
  },
  dragon: {
    label: "DND5E.CreatureDragon",
    plural: "DND5E.CreatureDragonPl",
    icon: "/icons/creatures/abilities/dragon-fire-breath-orange.webp",
    reference: "Compendium.dnd5e.rules.JournalEntry.NizgRXLNUqtdlC1s.JournalEntryPage.k2IRXZwGk9W0PM2S"
  },
  elemental: {
    label: "DND5E.CreatureElemental",
    plural: "DND5E.CreatureElementalPl",
    icon: "/icons/creatures/magical/spirit-fire-orange.webp",
    reference: "Compendium.dnd5e.rules.JournalEntry.NizgRXLNUqtdlC1s.JournalEntryPage.7z1LXGGkXpHuzkFh",
    detectAlignment: true
  },
  fey: {
    label: "DND5E.CreatureFey",
    plural: "DND5E.CreatureFeyPl",
    icon: "/icons/creatures/magical/fae-fairy-winged-glowing-green.webp",
    reference: "Compendium.dnd5e.rules.JournalEntry.NizgRXLNUqtdlC1s.JournalEntryPage.OFsRUt3pWljgm8VC",
    detectAlignment: true
  },
  fiend: {
    label: "DND5E.CreatureFiend",
    plural: "DND5E.CreatureFiendPl",
    icon: "/icons/magic/death/skull-horned-goat-pentagram-red.webp",
    reference: "Compendium.dnd5e.rules.JournalEntry.NizgRXLNUqtdlC1s.JournalEntryPage.ElHKBJeiJPC7gj6k",
    detectAlignment: true
  },
  giant: {
    label: "DND5E.CreatureGiant",
    plural: "DND5E.CreatureGiantPl",
    icon: "/icons/creatures/magical/humanoid-giant-forest-blue.webp",
    reference: "Compendium.dnd5e.rules.JournalEntry.NizgRXLNUqtdlC1s.JournalEntryPage.AOXn3Mv5vPZwo0Uf"
  },
  humanoid: {
    label: "DND5E.CreatureHumanoid",
    plural: "DND5E.CreatureHumanoidPl",
    icon: "/icons/magic/unholy/strike-body-explode-disintegrate.webp",
    reference: "Compendium.dnd5e.rules.JournalEntry.NizgRXLNUqtdlC1s.JournalEntryPage.iFzQs4AenN8ALRvw"
  },
  monstrosity: {
    label: "DND5E.CreatureMonstrosity",
    plural: "DND5E.CreatureMonstrosityPl",
    icon: "/icons/creatures/abilities/mouth-teeth-rows-red.webp",
    reference: "Compendium.dnd5e.rules.JournalEntry.NizgRXLNUqtdlC1s.JournalEntryPage.TX0yPEFTn79AMZ8P"
  },
  ooze: {
    label: "DND5E.CreatureOoze",
    plural: "DND5E.CreatureOozePl",
    icon: "/icons/creatures/slimes/slime-movement-pseudopods-green.webp",
    reference: "Compendium.dnd5e.rules.JournalEntry.NizgRXLNUqtdlC1s.JournalEntryPage.cgzIC1ecG03D97Fg"
  },
  plant: {
    label: "DND5E.CreaturePlant",
    plural: "DND5E.CreaturePlantPl",
    icon: "/icons/magic/nature/tree-animated-strike.webp",
    reference: "Compendium.dnd5e.rules.JournalEntry.NizgRXLNUqtdlC1s.JournalEntryPage.1oT7t6tHE4kZuSN1"
  },
  undead: {
    label: "DND5E.CreatureUndead",
    plural: "DND5E.CreatureUndeadPl",
    icon: "/icons/magic/death/skull-horned-worn-fire-blue.webp",
    reference: "Compendium.dnd5e.rules.JournalEntry.NizgRXLNUqtdlC1s.JournalEntryPage.D2BdqS1GeD5rcZ6q",
    detectAlignment: true
  }
};
preLocalize("creatureTypes", { keys: ["label", "plural"], sort: true });
patchConfig("creatureTypes", "label", { since: "DnD5e 3.0", until: "DnD5e 3.2" });

/* -------------------------------------------- */

/**
 * Classification types for item action types.
 * @enum {string}
 */
DND5E.itemActionTypes = {
  mwak: "DND5E.ActionMWAK",
  rwak: "DND5E.ActionRWAK",
  msak: "DND5E.ActionMSAK",
  rsak: "DND5E.ActionRSAK",
  save: "DND5E.ActionSave",
  summ: "DND5E.ActionSumm",
  heal: "DND5E.ActionHeal",
  abil: "DND5E.ActionAbil",
  util: "DND5E.ActionUtil",
  other: "DND5E.ActionOther"
};
preLocalize("itemActionTypes");

/* -------------------------------------------- */

/**
 * Different ways in which item capacity can be limited.
 * @enum {string}
 */
DND5E.itemCapacityTypes = {
  items: "DND5E.ItemContainerCapacityItems",
  weight: "DND5E.ItemContainerCapacityWeight"
};
preLocalize("itemCapacityTypes", { sort: true });

/* -------------------------------------------- */

/**
 * List of various item rarities.
 * @enum {string}
 */
DND5E.itemRarity = {
  common: "DND5E.ItemRarityCommon",
  uncommon: "DND5E.ItemRarityUncommon",
  rare: "DND5E.ItemRarityRare",
  veryRare: "DND5E.ItemRarityVeryRare",
  legendary: "DND5E.ItemRarityLegendary",
  artifact: "DND5E.ItemRarityArtifact"
};
preLocalize("itemRarity");

/* -------------------------------------------- */

/**
 * The limited use periods that support a recovery formula.
 * @deprecated since DnD5e 3.1, available until DnD5e 3.3
 * @enum {string}
 */
DND5E.limitedUseFormulaPeriods = {
  charges: "DND5E.Charges",
  dawn: "DND5E.Dawn",
  dusk: "DND5E.Dusk"
};

/* -------------------------------------------- */

/**
 * Configuration data for limited use periods.
 *
 * @typedef {object} LimitedUsePeriodConfiguration
 * @property {string} label           Localized label.
 * @property {string} abbreviation    Shorthand form of the label.
 * @property {boolean} [formula]      Whether this limited use period restores chargs via formula.
 */

/**
 * Enumerate the lengths of time over which an item can have limited use ability.
 * @enum {LimitedUsePeriodConfiguration}
 */
DND5E.limitedUsePeriods = {
  sr: {
    label: "DND5E.UsesPeriods.Sr",
    abbreviation: "DND5E.UsesPeriods.SrAbbreviation"
  },
  lr: {
    label: "DND5E.UsesPeriods.Lr",
    abbreviation: "DND5E.UsesPeriods.LrAbbreviation"
  },
  day: {
    label: "DND5E.UsesPeriods.Day",
    abbreviation: "DND5E.UsesPeriods.DayAbbreviation"
  },
  charges: {
    label: "DND5E.UsesPeriods.Charges",
    abbreviation: "DND5E.UsesPeriods.ChargesAbbreviation",
    formula: true
  },
  dawn: {
    label: "DND5E.UsesPeriods.Dawn",
    abbreviation: "DND5E.UsesPeriods.DawnAbbreviation",
    formula: true
  },
  dusk: {
    label: "DND5E.UsesPeriods.Dusk",
    abbreviation: "DND5E.UsesPeriods.DuskAbbreviation",
    formula: true
  }
};
preLocalize("limitedUsePeriods", { keys: ["label", "abbreviation"] });
patchConfig("limitedUsePeriods", "label", { since: "DnD5e 3.1", until: "DnD5e 3.3" });

/* -------------------------------------------- */

/**
 * Specific equipment types that modify base AC.
 * @enum {string}
 */
DND5E.armorTypes = {
  light: "DND5E.EquipmentLight",
  medium: "DND5E.EquipmentMedium",
  heavy: "DND5E.EquipmentHeavy",
  natural: "DND5E.EquipmentNatural",
  shield: "DND5E.EquipmentShield"
};
preLocalize("armorTypes");

/* -------------------------------------------- */

/**
 * Equipment types that aren't armor.
 * @enum {string}
 */
DND5E.miscEquipmentTypes = {
  clothing: "DND5E.EquipmentClothing",
  trinket: "DND5E.EquipmentTrinket",
  vehicle: "DND5E.EquipmentVehicle"
};
preLocalize("miscEquipmentTypes", { sort: true });

/* -------------------------------------------- */

/**
 * The set of equipment types for armor, clothing, and other objects which can be worn by the character.
 * @enum {string}
 */
DND5E.equipmentTypes = {
  ...DND5E.miscEquipmentTypes,
  ...DND5E.armorTypes
};
preLocalize("equipmentTypes", { sort: true });

/* -------------------------------------------- */

/**
 * The various types of vehicles in which characters can be proficient.
 * @enum {string}
 */
DND5E.vehicleTypes = {
  air: "DND5E.VehicleTypeAir",
  land: "DND5E.VehicleTypeLand",
  space: "DND5E.VehicleTypeSpace",
  water: "DND5E.VehicleTypeWater"
};
preLocalize("vehicleTypes", { sort: true });

/* -------------------------------------------- */

/**
 * The set of Armor Proficiencies which a character may have.
 * @type {object}
 */
DND5E.armorProficiencies = {
  lgt: "DND5E.ArmorLightProficiency",
  med: "DND5E.ArmorMediumProficiency",
  hvy: "DND5E.ArmorHeavyProficiency",
  shl: "DND5E.EquipmentShieldProficiency"
};
preLocalize("armorProficiencies");

/**
 * A mapping between `DND5E.equipmentTypes` and `DND5E.armorProficiencies` that
 * is used to determine if character has proficiency when adding an item.
 * @enum {(boolean|string)}
 */
DND5E.armorProficienciesMap = {
  natural: true,
  clothing: true,
  light: "lgt",
  medium: "med",
  heavy: "hvy",
  shield: "shl"
};

/**
 * The basic armor types in 5e. This enables specific armor proficiencies,
 * automated AC calculation in NPCs, and starting equipment.
 * @enum {string}
 */
DND5E.armorIds = {
  breastplate: "SK2HATQ4abKUlV8i",
  chainmail: "rLMflzmxpe8JGTOA",
  chainshirt: "p2zChy24ZJdVqMSH",
  halfplate: "vsgmACFYINloIdPm",
  hide: "n1V07puo0RQxPGuF",
  leather: "WwdpHLXGX5r8uZu5",
  padded: "GtKV1b5uqFQqpEni",
  plate: "OjkIqlW2UpgFcjZa",
  ringmail: "nsXZejlmgalj4he9",
  scalemail: "XmnlF5fgIO3tg6TG",
  splint: "cKpJmsJmU8YaiuqG",
  studded: "TIV3B1vbrVHIhQAm"
};

/**
 * The basic shield in 5e.
 * @enum {string}
 */
DND5E.shieldIds = {
  shield: "sSs3hSzkKBMNBgTs"
};

/**
 * Common armor class calculations.
 * @enum {{ label: string, [formula]: string }}
 */
DND5E.armorClasses = {
  flat: {
    label: "DND5E.ArmorClassFlat",
    formula: "@attributes.ac.flat"
  },
  natural: {
    label: "DND5E.ArmorClassNatural",
    formula: "@attributes.ac.flat"
  },
  default: {
    label: "DND5E.ArmorClassEquipment",
    formula: "@attributes.ac.armor + @attributes.ac.dex"
  },
  mage: {
    label: "DND5E.ArmorClassMage",
    formula: "13 + @abilities.dex.mod"
  },
  draconic: {
    label: "DND5E.ArmorClassDraconic",
    formula: "13 + @abilities.dex.mod"
  },
  unarmoredMonk: {
    label: "DND5E.ArmorClassUnarmoredMonk",
    formula: "10 + @abilities.dex.mod + @abilities.wis.mod"
  },
  unarmoredBarb: {
    label: "DND5E.ArmorClassUnarmoredBarbarian",
    formula: "10 + @abilities.dex.mod + @abilities.con.mod"
  },
  custom: {
    label: "DND5E.ArmorClassCustom"
  }
};
preLocalize("armorClasses", { key: "label" });

/* -------------------------------------------- */

/**
 * Configuration data for an items that have sub-types.
 *
 * @typedef {object} SubtypeTypeConfiguration
 * @property {string} label                       Localized label for this type.
 * @property {Record<string, string>} [subtypes]  Enum containing localized labels for subtypes.
 */

/**
 * Enumerate the valid consumable types which are recognized by the system.
 * @enum {SubtypeTypeConfiguration}
 */
DND5E.consumableTypes = {
  ammo: {
    label: "DND5E.ConsumableAmmo",
    subtypes: {
      arrow: "DND5E.ConsumableAmmoArrow",
      blowgunNeedle: "DND5E.ConsumableAmmoBlowgunNeedle",
      crossbowBolt: "DND5E.ConsumableAmmoCrossbowBolt",
      slingBullet: "DND5E.ConsumableAmmoSlingBullet"
    }
  },
  potion: {
    label: "DND5E.ConsumablePotion"
  },
  poison: {
    label: "DND5E.ConsumablePoison",
    subtypes: {
      contact: "DND5E.ConsumablePoisonContact",
      ingested: "DND5E.ConsumablePoisonIngested",
      inhaled: "DND5E.ConsumablePoisonInhaled",
      injury: "DND5E.ConsumablePoisonInjury"
    }
  },
  food: {
    label: "DND5E.ConsumableFood"
  },
  scroll: {
    label: "DND5E.ConsumableScroll"
  },
  wand: {
    label: "DND5E.ConsumableWand"
  },
  rod: {
    label: "DND5E.ConsumableRod"
  },
  trinket: {
    label: "DND5E.ConsumableTrinket"
  }
};
patchConfig("consumableTypes", "label", { since: "DnD5e 3.0", until: "DnD5e 3.2" });
preLocalize("consumableTypes", { key: "label", sort: true });
preLocalize("consumableTypes.ammo.subtypes", { sort: true });
preLocalize("consumableTypes.poison.subtypes", { sort: true });

/* -------------------------------------------- */

/**
 * Types of containers.
 * @enum {string}
 */
DND5E.containerTypes = {
  backpack: "H8YCd689ezlD26aT",
  barrel: "7Yqbqg5EtVW16wfT",
  basket: "Wv7HzD6dv1P0q78N",
  boltcase: "eJtPBiZtr2pp6ynt",
  bottle: "HZp69hhyNZUUCipF",
  bucket: "mQVYcHmMSoCUnBnM",
  case: "5mIeX824uMklU3xq",
  chest: "2YbuclKfhDL0bU4u",
  flask: "lHS63sC6bypENNlR",
  jug: "0ZBWwjFz3nIAXMLW",
  pot: "M8xM8BLK4tpUayEE",
  pitcher: "nXWdGtzi8DXDLLsL",
  pouch: "9bWTRRDym06PzSAf",
  quiver: "4MtQKPn9qMWCFjDA",
  sack: "CNdDj8dsXVpRVpXt",
  saddlebags: "TmfaFUSZJAotndn9",
  tankard: "uw6fINSmZ2j2o57A",
  vial: "meJEfX3gZgtMX4x2"
};

/* -------------------------------------------- */

/**
 * Configuration data for spellcasting foci.
 *
 * @typedef {object} SpellcastingFocusConfiguration
 * @property {string} label                    Localized label for this category.
 * @property {Object<string, string>} itemIds  Item IDs or UUIDs.
 */

/**
 * Type of spellcasting foci.
 * @enum {SpellcastingFocusConfiguration}
 */
DND5E.focusTypes = {
  arcane: {
    label: "DND5E.Focus.Arcane",
    itemIds: {
      crystal: "uXOT4fYbgPY8DGdd",
      orb: "tH5Rn0JVRG1zdmPa",
      rod: "OojyyGfh91iViuMF",
      staff: "BeKIrNIvNHRPQ4t5",
      wand: "KA2P6I48iOWlnboO"
    }
  },
  druidic: {
    label: "DND5E.Focus.Druidic",
    itemIds: {
      mistletoe: "xDK9GQd2iqOGH8Sd",
      totem: "PGL6aaM0wE5h0VN5",
      woodenstaff: "FF1ktpb2YSiyv896",
      yewwand: "t5yP0d7YaKwuKKiH"
    }
  },
  holy: {
    label: "DND5E.Focus.Holy",
    itemIds: {
      amulet: "paqlMjggWkBIAeCe",
      emblem: "laVqttkGMW4B9654",
      reliquary: "gP1URGq3kVIIFHJ7"
    }
  }
};
preLocalize("focusTypes", { key: "label" });

/* -------------------------------------------- */

/**
 * Types of "features" items.
 * @enum {SubtypeTypeConfiguration}
 */
DND5E.featureTypes = {
  background: {
    label: "DND5E.Feature.Background"
  },
  class: {
    label: "DND5E.Feature.Class.Label",
    subtypes: {
      arcaneShot: "DND5E.Feature.Class.ArcaneShot",
      artificerInfusion: "DND5E.Feature.Class.ArtificerInfusion",
      channelDivinity: "DND5E.Feature.Class.ChannelDivinity",
      defensiveTactic: "DND5E.Feature.Class.DefensiveTactic",
      eldritchInvocation: "DND5E.Feature.Class.EldritchInvocation",
      elementalDiscipline: "DND5E.Feature.Class.ElementalDiscipline",
      fightingStyle: "DND5E.Feature.Class.FightingStyle",
      huntersPrey: "DND5E.Feature.Class.HuntersPrey",
      ki: "DND5E.Feature.Class.Ki",
      maneuver: "DND5E.Feature.Class.Maneuver",
      metamagic: "DND5E.Feature.Class.Metamagic",
      multiattack: "DND5E.Feature.Class.Multiattack",
      pact: "DND5E.Feature.Class.PactBoon",
      psionicPower: "DND5E.Feature.Class.PsionicPower",
      rune: "DND5E.Feature.Class.Rune",
      superiorHuntersDefense: "DND5E.Feature.Class.SuperiorHuntersDefense"
    }
  },
  monster: {
    label: "DND5E.Feature.Monster"
  },
  race: {
    label: "DND5E.Feature.Race"
  },
  feat: {
    label: "DND5E.Feature.Feat"
  },
  supernaturalGift: {
    label: "DND5E.Feature.SupernaturalGift.Label",
    subtypes: {
      blessing: "DND5E.Feature.SupernaturalGift.Blessing",
      charm: "DND5E.Feature.SupernaturalGift.Charm",
      epicBoon: "DND5E.Feature.SupernaturalGift.EpicBoon"
    }
  }
};
preLocalize("featureTypes", { key: "label" });
preLocalize("featureTypes.class.subtypes", { sort: true });
preLocalize("featureTypes.supernaturalGift.subtypes", { sort: true });

/* -------------------------------------------- */

/**
 * Configuration data for item properties.
 *
 * @typedef {object} ItemPropertyConfiguration
 * @property {string} label           Localized label.
 * @property {string} [abbreviation]  Localized abbreviation.
 * @property {string} [icon]          Icon that can be used in certain places to represent this property.
 * @property {string} [reference]     Reference to a rule page describing this property.
 * @property {boolean} [isPhysical]   Is this property one that can cause damage resistance bypasses?
 * @property {boolean} [isTag]        Is this spell property a tag, rather than a component?
 */

/**
 * The various properties of all item types.
 * @enum {ItemPropertyConfiguration}
 */
DND5E.itemProperties = {
  ada: {
    label: "DND5E.Item.Property.Adamantine",
    isPhysical: true
  },
  amm: {
    label: "DND5E.Item.Property.Ammunition"
  },
  concentration: {
    label: "DND5E.Item.Property.Concentration",
    abbreviation: "DND5E.ConcentrationAbbr",
    icon: "systems/dnd5e/icons/svg/statuses/concentrating.svg",
    reference: "Compendium.dnd5e.rules.JournalEntry.NizgRXLNUqtdlC1s.JournalEntryPage.ow58p27ctAnr4VPH",
    isTag: true
  },
  fin: {
    label: "DND5E.Item.Property.Finesse"
  },
  fir: {
    label: "DND5E.Item.Property.Firearm"
  },
  foc: {
    label: "DND5E.Item.Property.Focus"
  },
  hvy: {
    label: "DND5E.Item.Property.Heavy"
  },
  lgt: {
    label: "DND5E.Item.Property.Light"
  },
  lod: {
    label: "DND5E.Item.Property.Loading"
  },
  material: {
    label: "DND5E.Item.Property.Material",
    abbreviation: "DND5E.ComponentMaterialAbbr",
    reference: "Compendium.dnd5e.rules.JournalEntry.NizgRXLNUqtdlC1s.JournalEntryPage.AeH5eDS4YeM9RETC"
  },
  mgc: {
    label: "DND5E.Item.Property.Magical",
    icon: "systems/dnd5e/icons/svg/properties/magical.svg",
    isPhysical: true
  },
  rch: {
    label: "DND5E.Item.Property.Reach"
  },
  rel: {
    label: "DND5E.Item.Property.Reload"
  },
  ret: {
    label: "DND5E.Item.Property.Returning"
  },
  ritual: {
    label: "DND5E.Item.Property.Ritual",
    abbreviation: "DND5E.RitualAbbr",
    icon: "systems/dnd5e/icons/svg/items/spell.svg",
    reference: "Compendium.dnd5e.rules.JournalEntry.NizgRXLNUqtdlC1s.JournalEntryPage.FjWqT5iyJ89kohdA",
    isTag: true
  },
  sil: {
    label: "DND5E.Item.Property.Silvered",
    isPhysical: true
  },
  somatic: {
    label: "DND5E.Item.Property.Somatic",
    abbreviation: "DND5E.ComponentSomaticAbbr",
    reference: "Compendium.dnd5e.rules.JournalEntry.NizgRXLNUqtdlC1s.JournalEntryPage.qwUNgUNilEmZkSC9"
  },
  spc: {
    label: "DND5E.Item.Property.Special"
  },
  stealthDisadvantage: {
    label: "DND5E.Item.Property.StealthDisadvantage"
  },
  thr: {
    label: "DND5E.Item.Property.Thrown"
  },
  two: {
    label: "DND5E.Item.Property.TwoHanded"
  },
  ver: {
    label: "DND5E.Item.Property.Versatile"
  },
  vocal: {
    label: "DND5E.Item.Property.Verbal",
    abbreviation: "DND5E.ComponentVerbalAbbr",
    reference: "Compendium.dnd5e.rules.JournalEntry.NizgRXLNUqtdlC1s.JournalEntryPage.6UXTNWMCQ0nSlwwx"
  },
  weightlessContents: {
    label: "DND5E.Item.Property.WeightlessContents"
  }
};
preLocalize("itemProperties", { keys: ["label", "abbreviation"], sort: true });

/* -------------------------------------------- */

/**
 * The various properties of an item per item type.
 * @enum {object}
 */
DND5E.validProperties = {
  consumable: new Set([
    "mgc"
  ]),
  container: new Set([
    "mgc",
    "weightlessContents"
  ]),
  equipment: new Set([
    "concentration",
    "mgc",
    "stealthDisadvantage"
  ]),
  feat: new Set([
    "concentration",
    "mgc"
  ]),
  loot: new Set([
    "mgc"
  ]),
  weapon: new Set([
    "ada",
    "amm",
    "fin",
    "fir",
    "foc",
    "hvy",
    "lgt",
    "lod",
    "mgc",
    "rch",
    "rel",
    "ret",
    "sil",
    "spc",
    "thr",
    "two",
    "ver"
  ]),
  spell: new Set([
    "vocal",
    "somatic",
    "material",
    "concentration",
    "ritual"
  ]),
  tool: new Set([
    "concentration",
    "mgc"
  ])
};

/* -------------------------------------------- */

/**
 * Configuration data for an item with the "loot" type.
 *
 * @typedef {object} LootTypeConfiguration
 * @property {string} label                       Localized label for this type.
 */

/**
 * Types of "loot" items.
 * @enum {LootTypeConfiguration}
 */
DND5E.lootTypes = {
  art: {
    label: "DND5E.Loot.Art"
  },
  gear: {
    label: "DND5E.Loot.Gear"
  },
  gem: {
    label: "DND5E.Loot.Gem"
  },
  junk: {
    label: "DND5E.Loot.Junk"
  },
  material: {
    label: "DND5E.Loot.Material"
  },
  resource: {
    label: "DND5E.Loot.Resource"
  },
  treasure: {
    label: "DND5E.Loot.Treasure"
  }
};
preLocalize("lootTypes", { key: "label" });

/* -------------------------------------------- */

/**
 * @typedef {object} CurrencyConfiguration
 * @property {string} label         Localized label for the currency.
 * @property {string} abbreviation  Localized abbreviation for the currency.
 * @property {number} conversion    Number by which this currency should be multiplied to arrive at a standard value.
 */

/**
 * The valid currency denominations with localized labels, abbreviations, and conversions.
 * The conversion number defines how many of that currency are equal to one GP.
 * @enum {CurrencyConfiguration}
 */
DND5E.currencies = {
  pp: {
    label: "DND5E.CurrencyPP",
    abbreviation: "DND5E.CurrencyAbbrPP",
    conversion: 0.1
  },
  gp: {
    label: "DND5E.CurrencyGP",
    abbreviation: "DND5E.CurrencyAbbrGP",
    conversion: 1
  },
  ep: {
    label: "DND5E.CurrencyEP",
    abbreviation: "DND5E.CurrencyAbbrEP",
    conversion: 2
  },
  sp: {
    label: "DND5E.CurrencySP",
    abbreviation: "DND5E.CurrencyAbbrSP",
    conversion: 10
  },
  cp: {
    label: "DND5E.CurrencyCP",
    abbreviation: "DND5E.CurrencyAbbrCP",
    conversion: 100
  }
};
preLocalize("currencies", { keys: ["label", "abbreviation"] });

/* -------------------------------------------- */
/*  Damage Types                                */
/* -------------------------------------------- */

/**
 * Types of damage that are considered physical.
 * @deprecated since DnD5e 3.0, available until DnD5e 3.2
 * @enum {string}
 */
DND5E.physicalDamageTypes = {
  bludgeoning: "DND5E.DamageBludgeoning",
  piercing: "DND5E.DamagePiercing",
  slashing: "DND5E.DamageSlashing"
};
preLocalize("physicalDamageTypes", { sort: true });

/* -------------------------------------------- */

/**
 * Configuration data for damage types.
 *
 * @typedef {object} DamageTypeConfiguration
 * @property {string} label          Localized label.
 * @property {string} icon           Icon representing this type.
 * @property {boolean} [isPhysical]  Is this a type that can be bypassed by magical or silvered weapons?
 * @property {string} [reference]    Reference to a rule page describing this damage type.
 */

/**
 * Types of damage the can be caused by abilities.
<<<<<<< HEAD
 * @enum {{label: string, color: Color, [isPhysical]: boolean}}
=======
 * @enum {DamageTypeConfiguration}
>>>>>>> 4d0be44c
 */
DND5E.damageTypes = {
  acid: {
    label: "DND5E.DamageAcid",
<<<<<<< HEAD
    color: new Color(0x839D50)
  },
  bludgeoning: {
    label: "DND5E.DamageBludgeoning",
    color: new Color(0x0000A0),
    isPhysical: true
  },
  cold: {
    label: "DND5E.DamageCold",
    color: new Color(0xADD8E6)
  },
  fire: {
    label: "DND5E.DamageFire",
    color: new Color(0xFF4500)
  },
  force: {
    label: "DND5E.DamageForce",
    color: new Color(0x800080)
  },
  lightning: {
    label: "DND5E.DamageLightning",
    color: new Color(0x1E90FF)
  },
  necrotic: {
    label: "DND5E.DamageNecrotic",
    color: new Color(0x006400)
  },
  piercing: {
    label: "DND5E.DamagePiercing",
    color: new Color(0xC0C0C0),
    isPhysical: true
  },
  poison: {
    label: "DND5E.DamagePoison",
    color: new Color(0x8A2BE2)
  },
  psychic: {
    label: "DND5E.DamagePsychic",
    color: new Color(0xFF1493)
  },
  radiant: {
    label: "DND5E.DamageRadiant",
    color: new Color(0xFFD700)
  },
  slashing: {
    label: "DND5E.DamageSlashing",
    color: new Color(0x8B0000),
    isPhysical: true
  },
  thunder: {
    label: "DND5E.DamageThunder",
    color: new Color(0x708090)
=======
    icon: "systems/dnd5e/icons/svg/damage/acid.svg",
    reference: "Compendium.dnd5e.rules.JournalEntry.NizgRXLNUqtdlC1s.JournalEntryPage.IQhbKRPe1vCPdh8v"
  },
  bludgeoning: {
    label: "DND5E.DamageBludgeoning",
    icon: "systems/dnd5e/icons/svg/damage/bludgeoning.svg",
    isPhysical: true,
    reference: "Compendium.dnd5e.rules.JournalEntry.NizgRXLNUqtdlC1s.JournalEntryPage.39LFrlef94JIYO8m"
  },
  cold: {
    label: "DND5E.DamageCold",
    icon: "systems/dnd5e/icons/svg/damage/cold.svg",
    reference: "Compendium.dnd5e.rules.JournalEntry.NizgRXLNUqtdlC1s.JournalEntryPage.4xsFUooHDEdfhw6g"
  },
  fire: {
    label: "DND5E.DamageFire",
    icon: "systems/dnd5e/icons/svg/damage/fire.svg",
    reference: "Compendium.dnd5e.rules.JournalEntry.NizgRXLNUqtdlC1s.JournalEntryPage.f1S66aQJi4PmOng6"
  },
  force: {
    label: "DND5E.DamageForce",
    icon: "systems/dnd5e/icons/svg/damage/force.svg",
    reference: "Compendium.dnd5e.rules.JournalEntry.NizgRXLNUqtdlC1s.JournalEntryPage.eFTWzngD8dKWQuUR"
  },
  lightning: {
    label: "DND5E.DamageLightning",
    icon: "systems/dnd5e/icons/svg/damage/lightning.svg",
    reference: "Compendium.dnd5e.rules.JournalEntry.NizgRXLNUqtdlC1s.JournalEntryPage.9SaxFJ9bM3SutaMC"
  },
  necrotic: {
    label: "DND5E.DamageNecrotic",
    icon: "systems/dnd5e/icons/svg/damage/necrotic.svg",
    reference: "Compendium.dnd5e.rules.JournalEntry.NizgRXLNUqtdlC1s.JournalEntryPage.klOVUV5G1U7iaKoG"
  },
  piercing: {
    label: "DND5E.DamagePiercing",
    icon: "systems/dnd5e/icons/svg/damage/piercing.svg",
    isPhysical: true,
    reference: "Compendium.dnd5e.rules.JournalEntry.NizgRXLNUqtdlC1s.JournalEntryPage.95agSnEGTdAmKhyC"
  },
  poison: {
    label: "DND5E.DamagePoison",
    icon: "systems/dnd5e/icons/svg/statuses/poisoned.svg",
    reference: "Compendium.dnd5e.rules.JournalEntry.NizgRXLNUqtdlC1s.JournalEntryPage.k5wOYXdWPzcWwds1"
  },
  psychic: {
    label: "DND5E.DamagePsychic",
    icon: "systems/dnd5e/icons/svg/damage/psychic.svg",
    reference: "Compendium.dnd5e.rules.JournalEntry.NizgRXLNUqtdlC1s.JournalEntryPage.YIKbDv4zYqbE5teJ"
  },
  radiant: {
    label: "DND5E.DamageRadiant",
    icon: "systems/dnd5e/icons/svg/damage/radiant.svg",
    reference: "Compendium.dnd5e.rules.JournalEntry.NizgRXLNUqtdlC1s.JournalEntryPage.5tcK9buXWDOw8yHH"
  },
  slashing: {
    label: "DND5E.DamageSlashing",
    icon: "systems/dnd5e/icons/svg/damage/slashing.svg",
    isPhysical: true,
    reference: "Compendium.dnd5e.rules.JournalEntry.NizgRXLNUqtdlC1s.JournalEntryPage.sz2XKQ5lgsdPEJOa"
  },
  thunder: {
    label: "DND5E.DamageThunder",
    icon: "systems/dnd5e/icons/svg/damage/thunder.svg",
    reference: "Compendium.dnd5e.rules.JournalEntry.NizgRXLNUqtdlC1s.JournalEntryPage.iqsmMHk7FSpiNkQy"
>>>>>>> 4d0be44c
  }
};
patchConfig("damageTypes", "label", { since: "DnD5e 3.0", until: "DnD5e 3.2" });
preLocalize("damageTypes", { keys: ["label"], sort: true });

/* -------------------------------------------- */
/*  Movement                                    */
/* -------------------------------------------- */

/**
 * Different types of healing that can be applied using abilities.
 * @enum {string}
 */
DND5E.healingTypes = {
  healing: {
    label: "DND5E.Healing",
<<<<<<< HEAD
    color: new Color(0x46C252)
  },
  temphp: {
    label: "DND5E.HealingTemp",
    color: new Color(0x4B66DE)
=======
    icon: "systems/dnd5e/icons/svg/damage/healing.svg"
  },
  temphp: {
    label: "DND5E.HealingTemp",
    icon: "systems/dnd5e/icons/svg/damage/temphp.svg"
>>>>>>> 4d0be44c
  }
};
patchConfig("healingTypes", "label", { since: "DnD5e 3.0", until: "DnD5e 3.2" });
preLocalize("healingTypes", { keys: ["label"] });

/* -------------------------------------------- */

/**
 * The valid units of measure for movement distances in the game system.
 * By default this uses the imperial units of feet and miles.
 * @enum {string}
 */
DND5E.movementTypes = {
  burrow: "DND5E.MovementBurrow",
  climb: "DND5E.MovementClimb",
  fly: "DND5E.MovementFly",
  swim: "DND5E.MovementSwim",
  walk: "DND5E.MovementWalk"
};
preLocalize("movementTypes", { sort: true });

/* -------------------------------------------- */
/*  Measurement                                 */
/* -------------------------------------------- */

/**
 * The valid units of measure for movement distances in the game system.
 * By default this uses the imperial units of feet and miles.
 * @enum {string}
 */
DND5E.movementUnits = {
  ft: "DND5E.DistFt",
  mi: "DND5E.DistMi",
  m: "DND5E.DistM",
  km: "DND5E.DistKm"
};
preLocalize("movementUnits");

/* -------------------------------------------- */

/**
 * The types of range that are used for measuring actions and effects.
 * @enum {string}
 */
DND5E.rangeTypes = {
  self: "DND5E.DistSelf",
  touch: "DND5E.DistTouch",
  spec: "DND5E.Special",
  any: "DND5E.DistAny"
};
preLocalize("rangeTypes");

/* -------------------------------------------- */

/**
 * The valid units of measure for the range of an action or effect. A combination of `DND5E.movementUnits` and
 * `DND5E.rangeUnits`.
 * @enum {string}
 */
DND5E.distanceUnits = {
  ...DND5E.movementUnits,
  ...DND5E.rangeTypes
};
preLocalize("distanceUnits");

/* -------------------------------------------- */

/**
 * Encumbrance configuration data.
 *
 * @typedef {object} EncumbranceConfiguration
 * @property {Record<string, number>} currencyPerWeight  Pieces of currency that equal a base weight (lbs or kgs).
 * @property {Record<string, object>} effects            Data used to create encumbrance-replated Active Effects.
 * @property {object} threshold                          Amount to multiply strength to get given capacity threshold.
 * @property {Record<string, number>} threshold.encumbered
 * @property {Record<string, number>} threshold.heavilyEncumbered
 * @property {Record<string, number>} threshold.maximum
 * @property {Record<string, {ft: number, m: number}>} speedReduction  Speed reduction caused by encumbered status.
 * @property {Record<string, number>} vehicleWeightMultiplier  Multiplier used to determine vehicle carrying capacity.
 */

/**
 * Configure aspects of encumbrance calculation so that it could be configured by modules.
 * @type {EncumbranceConfiguration}
 */
DND5E.encumbrance = {
  currencyPerWeight: {
    imperial: 50,
    metric: 110
  },
  effects: {
    encumbered: {
      name: "EFFECT.DND5E.StatusEncumbered",
      icon: "systems/dnd5e/icons/svg/statuses/encumbered.svg"
    },
    heavilyEncumbered: {
      name: "EFFECT.DND5E.StatusHeavilyEncumbered",
      icon: "systems/dnd5e/icons/svg/statuses/heavily-encumbered.svg"
    },
    exceedingCarryingCapacity: {
      name: "EFFECT.DND5E.StatusExceedingCarryingCapacity",
      icon: "systems/dnd5e/icons/svg/statuses/exceeding-carrying-capacity.svg"
    }
  },
  threshold: {
    encumbered: {
      imperial: 5,
      metric: 2.2
    },
    heavilyEncumbered: {
      imperial: 10,
      metric: 4.5
    },
    maximum: {
      imperial: 15,
      metric: 6.8
    }
  },
  speedReduction: {
    encumbered: {
      ft: 10,
      m: 3
    },
    heavilyEncumbered: {
      ft: 20,
      m: 6
    },
    exceedingCarryingCapacity: {
      ft: 5,
      m: 1.5
    }
  },
  vehicleWeightMultiplier: {
    imperial: 2000, // 2000 lbs in an imperial ton
    metric: 1000 // 1000 kg in a metric ton
  }
};
Object.defineProperty(DND5E.encumbrance, "strMultiplier", {
  get() {
    foundry.utils.logCompatibilityWarning(
      "`DND5E.encumbrance.strMultiplier` has been moved to `DND5E.encumbrance.threshold.maximum`.",
      { since: "DnD5e 3.0", until: "DnD5e 3.2" }
    );
    return this.threshold.maximum;
  }
});
preLocalize("encumbrance.effects", { key: "name" });

/* -------------------------------------------- */
/*  Targeting                                   */
/* -------------------------------------------- */

/**
 * Targeting types that apply to one or more distinct targets.
 * @enum {string}
 */
DND5E.individualTargetTypes = {
  self: "DND5E.TargetSelf",
  ally: "DND5E.TargetAlly",
  enemy: "DND5E.TargetEnemy",
  creature: "DND5E.TargetCreature",
  object: "DND5E.TargetObject",
  space: "DND5E.TargetSpace",
  creatureOrObject: "DND5E.TargetCreatureOrObject",
  any: "DND5E.TargetAny",
  willing: "DND5E.TargetWilling"
};
preLocalize("individualTargetTypes");

/* -------------------------------------------- */

/**
 * Information needed to represent different area of effect target types.
 *
 * @typedef {object} AreaTargetDefinition
 * @property {string} label        Localized label for this type.
 * @property {string} template     Type of `MeasuredTemplate` create for this target type.
 * @property {string} [reference]  Reference to a rule page describing this area of effect.
 */

/**
 * Targeting types that cover an area.
 * @enum {AreaTargetDefinition}
 */
DND5E.areaTargetTypes = {
  radius: {
    label: "DND5E.TargetRadius",
    template: "circle"
  },
  sphere: {
    label: "DND5E.TargetSphere",
    template: "circle",
    reference: "Compendium.dnd5e.rules.JournalEntry.NizgRXLNUqtdlC1s.JournalEntryPage.npdEWb2egUPnB5Fa"
  },
  cylinder: {
    label: "DND5E.TargetCylinder",
    template: "circle",
    reference: "Compendium.dnd5e.rules.JournalEntry.NizgRXLNUqtdlC1s.JournalEntryPage.jZFp4R7tXsIqkiG3"
  },
  cone: {
    label: "DND5E.TargetCone",
    template: "cone",
    reference: "Compendium.dnd5e.rules.JournalEntry.NizgRXLNUqtdlC1s.JournalEntryPage.DqqAOr5JnX71OCOw"
  },
  square: {
    label: "DND5E.TargetSquare",
    template: "rect"
  },
  cube: {
    label: "DND5E.TargetCube",
    template: "rect",
    reference: "Compendium.dnd5e.rules.JournalEntry.NizgRXLNUqtdlC1s.JournalEntryPage.dRfDIwuaHmUQ06uA"
  },
  line: {
    label: "DND5E.TargetLine",
    template: "ray",
    reference: "Compendium.dnd5e.rules.JournalEntry.NizgRXLNUqtdlC1s.JournalEntryPage.6DOoBgg7okm9gBc6"
  },
  wall: {
    label: "DND5E.TargetWall",
    template: "ray"
  }
};
preLocalize("areaTargetTypes", { key: "label", sort: true });

/* -------------------------------------------- */

/**
 * The types of single or area targets which can be applied to abilities.
 * @enum {string}
 */
DND5E.targetTypes = {
  ...DND5E.individualTargetTypes,
  ...Object.fromEntries(Object.entries(DND5E.areaTargetTypes).map(([k, v]) => [k, v.label]))
};
preLocalize("targetTypes", { sort: true });

/* -------------------------------------------- */

/**
 * Denominations of hit dice which can apply to classes.
 * @type {string[]}
 */
DND5E.hitDieTypes = ["d4", "d6", "d8", "d10", "d12"];

/* -------------------------------------------- */

/**
 * Configuration data for rest types.
 *
 * @typedef {object} RestConfiguration
 * @property {Record<string, number>} duration  Duration of different rest variants in minutes.
 */

/**
 * Types of rests.
 * @enum {RestConfiguration}
 */
DND5E.restTypes = {
  short: {
    duration: {
      normal: 60,
      gritty: 480,
      epic: 1
    }
  },
  long: {
    duration: {
      normal: 480,
      gritty: 10080,
      epic: 60
    }
  }
};

/* -------------------------------------------- */

/**
 * The set of possible sensory perception types which an Actor may have.
 * @enum {string}
 */
DND5E.senses = {
  blindsight: "DND5E.SenseBlindsight",
  darkvision: "DND5E.SenseDarkvision",
  tremorsense: "DND5E.SenseTremorsense",
  truesight: "DND5E.SenseTruesight"
};
preLocalize("senses", { sort: true });

/* -------------------------------------------- */
/*  Spellcasting                                */
/* -------------------------------------------- */

/**
 * Define the standard slot progression by character level.
 * The entries of this array represent the spell slot progression for a full spell-caster.
 * @type {number[][]}
 */
DND5E.SPELL_SLOT_TABLE = [
  [2],
  [3],
  [4, 2],
  [4, 3],
  [4, 3, 2],
  [4, 3, 3],
  [4, 3, 3, 1],
  [4, 3, 3, 2],
  [4, 3, 3, 3, 1],
  [4, 3, 3, 3, 2],
  [4, 3, 3, 3, 2, 1],
  [4, 3, 3, 3, 2, 1],
  [4, 3, 3, 3, 2, 1, 1],
  [4, 3, 3, 3, 2, 1, 1],
  [4, 3, 3, 3, 2, 1, 1, 1],
  [4, 3, 3, 3, 2, 1, 1, 1],
  [4, 3, 3, 3, 2, 1, 1, 1, 1],
  [4, 3, 3, 3, 3, 1, 1, 1, 1],
  [4, 3, 3, 3, 3, 2, 1, 1, 1],
  [4, 3, 3, 3, 3, 2, 2, 1, 1]
];

/* -------------------------------------------- */

/**
 * Configuration data for pact casting progression.
 *
 * @typedef {object} PactProgressionConfig
 * @property {number} slots  Number of spell slots granted.
 * @property {number} level  Level of spells that can be cast.
 */

/**
 * Define the pact slot & level progression by pact caster level.
 * @enum {PactProgressionConfig}
 */
DND5E.pactCastingProgression = {
  1: { slots: 1, level: 1 },
  2: { slots: 2, level: 1 },
  3: { slots: 2, level: 2 },
  5: { slots: 2, level: 3 },
  7: { slots: 2, level: 4 },
  9: { slots: 2, level: 5 },
  11: { slots: 3, level: 5 },
  17: { slots: 4, level: 5 }
};

/* -------------------------------------------- */

/**
 * Configuration data for spell preparation modes.
 *
 * @typedef {object} SpellPreparationModeConfiguration
 * @property {string} label           Localized name of this spell preparation type.
 * @property {boolean} [upcast]       Whether this preparation mode allows for upcasting.
 * @property {boolean} [cantrips]     Whether this mode allows for cantrips in a spellbook.
 * @property {number} [order]         The sort order of this mode in a spellbook.
 * @property {boolean} [prepares]     Whether this preparation mode prepares spells.
 */

/**
 * Various different ways a spell can be prepared.
 * @enum {SpellPreparationModeConfiguration}
 */
DND5E.spellPreparationModes = {
  prepared: {
    label: "DND5E.SpellPrepPrepared",
    upcast: true,
    prepares: true
  },
  pact: {
    label: "DND5E.PactMagic",
    upcast: true,
    cantrips: true,
    order: 0.5
  },
  always: {
    label: "DND5E.SpellPrepAlways",
    upcast: true,
    prepares: true
  },
  atwill: {
    label: "DND5E.SpellPrepAtWill",
    order: -30
  },
  innate: {
    label: "DND5E.SpellPrepInnate",
    order: -20
  },
  ritual: {
    label: "DND5E.SpellPrepRitual",
    order: -10
  }
};
preLocalize("spellPreparationModes", { key: "label" });
patchConfig("spellPreparationModes", "label", { since: "DnD5e 3.1", until: "DnD5e 3.3" });

/* -------------------------------------------- */

/**
 * Subset of `DND5E.spellPreparationModes` that consume spell slots.
 * @deprecated since DnD5e 3.1, available until DnD5e 3.3
 * @type {string[]}
 */
DND5E.spellUpcastModes = ["always", "pact", "prepared"];

/* -------------------------------------------- */

/**
 * Configuration data for different types of spellcasting supported.
 *
 * @typedef {object} SpellcastingTypeConfiguration
 * @property {string} label                                                        Localized label.
 * @property {Object<string, SpellcastingProgressionConfiguration>} [progression]  Any progression modes for this type.
 */

/**
 * Configuration data for a spellcasting progression mode.
 *
 * @typedef {object} SpellcastingProgressionConfiguration
 * @property {string} label             Localized label.
 * @property {number} [divisor=1]       Value by which the class levels are divided to determine spellcasting level.
 * @property {boolean} [roundUp=false]  Should fractional values should be rounded up by default?
 */

/**
 * Different spellcasting types and their progression.
 * @type {SpellcastingTypeConfiguration}
 */
DND5E.spellcastingTypes = {
  leveled: {
    label: "DND5E.SpellProgLeveled",
    progression: {
      full: {
        label: "DND5E.SpellProgFull",
        divisor: 1
      },
      half: {
        label: "DND5E.SpellProgHalf",
        divisor: 2
      },
      third: {
        label: "DND5E.SpellProgThird",
        divisor: 3
      },
      artificer: {
        label: "DND5E.SpellProgArt",
        divisor: 2,
        roundUp: true
      }
    }
  },
  pact: {
    label: "DND5E.SpellProgPact"
  }
};
preLocalize("spellcastingTypes", { key: "label", sort: true });
preLocalize("spellcastingTypes.leveled.progression", { key: "label" });

/* -------------------------------------------- */

/**
 * Ways in which a class can contribute to spellcasting levels.
 * @enum {string}
 */
DND5E.spellProgression = {
  none: "DND5E.SpellNone",
  full: "DND5E.SpellProgFull",
  half: "DND5E.SpellProgHalf",
  third: "DND5E.SpellProgThird",
  pact: "DND5E.SpellProgPact",
  artificer: "DND5E.SpellProgArt"
};
preLocalize("spellProgression", { key: "label" });

/* -------------------------------------------- */

/**
 * Valid spell levels.
 * @enum {string}
 */
DND5E.spellLevels = {
  0: "DND5E.SpellLevel0",
  1: "DND5E.SpellLevel1",
  2: "DND5E.SpellLevel2",
  3: "DND5E.SpellLevel3",
  4: "DND5E.SpellLevel4",
  5: "DND5E.SpellLevel5",
  6: "DND5E.SpellLevel6",
  7: "DND5E.SpellLevel7",
  8: "DND5E.SpellLevel8",
  9: "DND5E.SpellLevel9"
};
preLocalize("spellLevels");

/* -------------------------------------------- */

/**
 * The available choices for how spell damage scaling may be computed.
 * @enum {string}
 */
DND5E.spellScalingModes = {
  none: "DND5E.SpellNone",
  cantrip: "DND5E.SpellCantrip",
  level: "DND5E.SpellLevel"
};
preLocalize("spellScalingModes", { sort: true });

/* -------------------------------------------- */

/**
 * Configuration data for spell components.
 *
 * @typedef {object} SpellComponentConfiguration
 * @property {string} label         Localized label.
 * @property {string} abbr          Localized abbreviation.
 * @property {string} [reference]   Reference to a rule page describing this component.
 */

/**
 * Types of components that can be required when casting a spell.
 * @deprecated since DnD5e 3.0, available until DnD5e 3.3
 * @enum {SpellComponentConfiguration}
 */
DND5E.spellComponents = {
  vocal: {
    label: "DND5E.ComponentVerbal",
    abbr: "DND5E.ComponentVerbalAbbr",
    reference: "Compendium.dnd5e.rules.JournalEntry.NizgRXLNUqtdlC1s.JournalEntryPage.6UXTNWMCQ0nSlwwx"
  },
  somatic: {
    label: "DND5E.ComponentSomatic",
    abbr: "DND5E.ComponentSomaticAbbr",
    reference: "Compendium.dnd5e.rules.JournalEntry.NizgRXLNUqtdlC1s.JournalEntryPage.qwUNgUNilEmZkSC9"
  },
  material: {
    label: "DND5E.ComponentMaterial",
    abbr: "DND5E.ComponentMaterialAbbr",
    reference: "Compendium.dnd5e.rules.JournalEntry.NizgRXLNUqtdlC1s.JournalEntryPage.AeH5eDS4YeM9RETC"
  }
};
preLocalize("spellComponents", { keys: ["label", "abbr"] });

/* -------------------------------------------- */

/**
 * Configuration data for spell tags.
 *
 * @typedef {object} SpellTagConfiguration
 * @property {string} label         Localized label.
 * @property {string} abbr          Localized abbreviation.
 * @property {string} icon          Icon representing this tag.
 * @property {string} [reference]   Reference to a rule page describing this tag.
 */

/**
 * Supplementary rules keywords that inform a spell's use.
 * @deprecated since DnD5e 3.0, available until DnD5e 3.3
 * @enum {SpellTagConfiguration}
 */
DND5E.spellTags = {
  concentration: {
    label: "DND5E.Concentration",
    abbr: "DND5E.ConcentrationAbbr",
    icon: "systems/dnd5e/icons/svg/statuses/concentrating.svg",
    reference: "Compendium.dnd5e.rules.JournalEntry.NizgRXLNUqtdlC1s.JournalEntryPage.ow58p27ctAnr4VPH"
  },
  ritual: {
    label: "DND5E.Ritual",
    abbr: "DND5E.RitualAbbr",
    icon: "systems/dnd5e/icons/svg/items/spell.svg",
    reference: "Compendium.dnd5e.rules.JournalEntry.NizgRXLNUqtdlC1s.JournalEntryPage.FjWqT5iyJ89kohdA"
  }
};
preLocalize("spellTags", { keys: ["label", "abbr"] });

/* -------------------------------------------- */

/**
 * Configuration data for spell schools.
 *
 * @typedef {object} SpellSchoolConfiguration
 * @property {string} label        Localized label.
 * @property {string} icon         Spell school icon.
 * @property {string} fullKey      Fully written key used as alternate for enrichers.
 * @property {string} [reference]  Reference to a rule page describing this school.
 */

/**
 * Schools to which a spell can belong.
 * @enum {SpellSchoolConfiguration}
 */
DND5E.spellSchools = {
  abj: {
    label: "DND5E.SchoolAbj",
    icon: "systems/dnd5e/icons/svg/schools/abjuration.svg",
    fullKey: "abjuration",
    reference: "Compendium.dnd5e.rules.JournalEntry.NizgRXLNUqtdlC1s.JournalEntryPage.849AYEWw9FHD6JNz"
  },
  con: {
    label: "DND5E.SchoolCon",
    icon: "systems/dnd5e/icons/svg/schools/conjuration.svg",
    fullKey: "conjuration",
    reference: "Compendium.dnd5e.rules.JournalEntry.NizgRXLNUqtdlC1s.JournalEntryPage.TWyKMhZJZGqQ6uls"
  },
  div: {
    label: "DND5E.SchoolDiv",
    icon: "systems/dnd5e/icons/svg/schools/divination.svg",
    fullKey: "divination",
    reference: "Compendium.dnd5e.rules.JournalEntry.NizgRXLNUqtdlC1s.JournalEntryPage.HoD2MwzmVbMqj9se"
  },
  enc: {
    label: "DND5E.SchoolEnc",
    icon: "systems/dnd5e/icons/svg/schools/enchantment.svg",
    fullKey: "enchantment",
    reference: "Compendium.dnd5e.rules.JournalEntry.NizgRXLNUqtdlC1s.JournalEntryPage.SehPXk24ySBVOwCZ"
  },
  evo: {
    label: "DND5E.SchoolEvo",
    icon: "systems/dnd5e/icons/svg/schools/evocation.svg",
    fullKey: "evocation",
    reference: "Compendium.dnd5e.rules.JournalEntry.NizgRXLNUqtdlC1s.JournalEntryPage.kGp1RNuxL2SELLRC"
  },
  ill: {
    label: "DND5E.SchoolIll",
    icon: "systems/dnd5e/icons/svg/schools/illusion.svg",
    fullKey: "illusion",
    reference: "Compendium.dnd5e.rules.JournalEntry.NizgRXLNUqtdlC1s.JournalEntryPage.smEk7kvVyslFozrB"
  },
  nec: {
    label: "DND5E.SchoolNec",
    icon: "systems/dnd5e/icons/svg/schools/necromancy.svg",
    fullKey: "necromancy",
    reference: "Compendium.dnd5e.rules.JournalEntry.NizgRXLNUqtdlC1s.JournalEntryPage.W0eyiV1FBmngb6Qh"
  },
  trs: {
    label: "DND5E.SchoolTrs",
    icon: "systems/dnd5e/icons/svg/schools/transmutation.svg",
    fullKey: "transmutation",
    reference: "Compendium.dnd5e.rules.JournalEntry.NizgRXLNUqtdlC1s.JournalEntryPage.IYWewSailtmv6qEb"
  }
};
preLocalize("spellSchools", { key: "label", sort: true });
patchConfig("spellSchools", "label", { since: "DnD5e 3.0", until: "DnD5e 3.2" });

/* -------------------------------------------- */

/**
 * Types of spell lists.
 * @enum {string}
 */
DND5E.spellListTypes = {
  class: "ITEM.TypeClass",
  subclass: "ITEM.TypeSubclass",
  background: "ITEM.TypeBackground",
  race: "ITEM.TypeRace",
  other: "JOURNALENTRYPAGE.DND5E.SpellList.Type.Other"
};
preLocalize("spellListTypes");

/* -------------------------------------------- */

/**
 * Spell scroll item ID within the `DND5E.sourcePacks` compendium or a full UUID for each spell level.
 * @enum {string}
 */
DND5E.spellScrollIds = {
  0: "rQ6sO7HDWzqMhSI3",
  1: "9GSfMg0VOA2b4uFN",
  2: "XdDp6CKh9qEvPTuS",
  3: "hqVKZie7x9w3Kqds",
  4: "DM7hzgL836ZyUFB1",
  5: "wa1VF8TXHmkrrR35",
  6: "tI3rWx4bxefNCexS",
  7: "mtyw4NS1s7j2EJaD",
  8: "aOrinPg7yuDZEuWr",
  9: "O4YbkJkLlnsgUszZ"
};

/* -------------------------------------------- */
/*  Weapon Details                              */
/* -------------------------------------------- */

/**
 * The set of types which a weapon item can take.
 * @enum {string}
 */
DND5E.weaponTypes = {
  simpleM: "DND5E.WeaponSimpleM",
  simpleR: "DND5E.WeaponSimpleR",
  martialM: "DND5E.WeaponMartialM",
  martialR: "DND5E.WeaponMartialR",
  natural: "DND5E.WeaponNatural",
  improv: "DND5E.WeaponImprov",
  siege: "DND5E.WeaponSiege"
};
preLocalize("weaponTypes");

/* -------------------------------------------- */

/**
 * A subset of weapon properties that determine the physical characteristics of the weapon.
 * These properties are used for determining physical resistance bypasses.
 * @deprecated since DnD5e 3.0, available until DnD5e 3.2
 * @enum {string}
 */
DND5E.physicalWeaponProperties = {
  ada: "DND5E.WeaponPropertiesAda",
  mgc: "DND5E.WeaponPropertiesMgc",
  sil: "DND5E.WeaponPropertiesSil"
};
preLocalize("physicalWeaponProperties", { sort: true });

/* -------------------------------------------- */

/**
 * The set of weapon property flags which can exist on a weapon.
 * @deprecated since DnD5e 3.0, available until DnD5e 3.2
 * @enum {string}
 */
DND5E.weaponProperties = {
  ...DND5E.physicalWeaponProperties,
  amm: "DND5E.WeaponPropertiesAmm",
  fin: "DND5E.WeaponPropertiesFin",
  fir: "DND5E.WeaponPropertiesFir",
  foc: "DND5E.WeaponPropertiesFoc",
  hvy: "DND5E.WeaponPropertiesHvy",
  lgt: "DND5E.WeaponPropertiesLgt",
  lod: "DND5E.WeaponPropertiesLod",
  rch: "DND5E.WeaponPropertiesRch",
  rel: "DND5E.WeaponPropertiesRel",
  ret: "DND5E.WeaponPropertiesRet",
  spc: "DND5E.WeaponPropertiesSpc",
  thr: "DND5E.WeaponPropertiesThr",
  two: "DND5E.WeaponPropertiesTwo",
  ver: "DND5E.WeaponPropertiesVer"
};
preLocalize("weaponProperties", { sort: true });

/* -------------------------------------------- */

/**
 * Compendium packs used for localized items.
 * @enum {string}
 */
DND5E.sourcePacks = {
  ITEMS: "dnd5e.items"
};

/* -------------------------------------------- */

/**
 * Settings to configure how actors are merged when polymorphing is applied.
 * @enum {string}
 */
DND5E.polymorphSettings = {
  keepPhysical: "DND5E.PolymorphKeepPhysical",
  keepMental: "DND5E.PolymorphKeepMental",
  keepSaves: "DND5E.PolymorphKeepSaves",
  keepSkills: "DND5E.PolymorphKeepSkills",
  mergeSaves: "DND5E.PolymorphMergeSaves",
  mergeSkills: "DND5E.PolymorphMergeSkills",
  keepClass: "DND5E.PolymorphKeepClass",
  keepFeats: "DND5E.PolymorphKeepFeats",
  keepSpells: "DND5E.PolymorphKeepSpells",
  keepItems: "DND5E.PolymorphKeepItems",
  keepBio: "DND5E.PolymorphKeepBio",
  keepVision: "DND5E.PolymorphKeepVision",
  keepSelf: "DND5E.PolymorphKeepSelf"
};
preLocalize("polymorphSettings", { sort: true });

/**
 * Settings to configure how actors are effects are merged when polymorphing is applied.
 * @enum {string}
 */
DND5E.polymorphEffectSettings = {
  keepAE: "DND5E.PolymorphKeepAE",
  keepOtherOriginAE: "DND5E.PolymorphKeepOtherOriginAE",
  keepOriginAE: "DND5E.PolymorphKeepOriginAE",
  keepEquipmentAE: "DND5E.PolymorphKeepEquipmentAE",
  keepFeatAE: "DND5E.PolymorphKeepFeatureAE",
  keepSpellAE: "DND5E.PolymorphKeepSpellAE",
  keepClassAE: "DND5E.PolymorphKeepClassAE",
  keepBackgroundAE: "DND5E.PolymorphKeepBackgroundAE"
};
preLocalize("polymorphEffectSettings", { sort: true });

/**
 * Settings to configure how actors are merged when preset polymorphing is applied.
 * @enum {object}
 */
DND5E.transformationPresets = {
  wildshape: {
    icon: '<i class="fas fa-paw"></i>',
    label: "DND5E.PolymorphWildShape",
    options: {
      keepBio: true,
      keepClass: true,
      keepMental: true,
      mergeSaves: true,
      mergeSkills: true,
      keepEquipmentAE: false
    }
  },
  polymorph: {
    icon: '<i class="fas fa-pastafarianism"></i>',
    label: "DND5E.Polymorph",
    options: {
      keepEquipmentAE: false,
      keepClassAE: false,
      keepFeatAE: false,
      keepBackgroundAE: false
    }
  },
  polymorphSelf: {
    icon: '<i class="fas fa-eye"></i>',
    label: "DND5E.PolymorphSelf",
    options: {
      keepSelf: true
    }
  }
};
preLocalize("transformationPresets", { sort: true, keys: ["label"] });

/* -------------------------------------------- */

/**
 * Skill, ability, and tool proficiency levels.
 * The key for each level represents its proficiency multiplier.
 * @enum {string}
 */
DND5E.proficiencyLevels = {
  0: "DND5E.NotProficient",
  1: "DND5E.Proficient",
  0.5: "DND5E.HalfProficient",
  2: "DND5E.Expertise"
};
preLocalize("proficiencyLevels");

/* -------------------------------------------- */

/**
 * Weapon and armor item proficiency levels.
 * @enum {string}
 */
DND5E.weaponAndArmorProficiencyLevels = {
  0: "DND5E.NotProficient",
  1: "DND5E.Proficient"
};
preLocalize("weaponAndArmorProficiencyLevels");

/* -------------------------------------------- */

/**
 * The amount of cover provided by an object. In cases where multiple pieces
 * of cover are in play, we take the highest value.
 * @enum {string}
 */
DND5E.cover = {
  0: "DND5E.None",
  .5: "DND5E.CoverHalf",
  .75: "DND5E.CoverThreeQuarters",
  1: "DND5E.CoverTotal"
};
preLocalize("cover");

/* -------------------------------------------- */

/**
 * A selection of actor attributes that can be tracked on token resource bars.
 * @type {string[]}
 * @deprecated since v10
 */
DND5E.trackableAttributes = [
  "attributes.ac.value", "attributes.init.bonus", "attributes.movement", "attributes.senses", "attributes.spelldc",
  "attributes.spellLevel", "details.cr", "details.spellLevel", "details.xp.value", "skills.*.passive",
  "abilities.*.value"
];

/* -------------------------------------------- */

/**
 * A selection of actor and item attributes that are valid targets for item resource consumption.
 * @type {string[]}
 */
DND5E.consumableResources = [
  // Configured during init.
];

/* -------------------------------------------- */

/**
 * @typedef {object} _StatusEffectConfig5e
 * @property {string} icon         Icon used to represent the condition on the token.
 * @property {string} [reference]  UUID of a journal entry with details on this condition.
 * @property {string} [special]    Set this condition as a special status effect under this name.
 */

/**
 * Configuration data for system status effects.
 * @typedef {Omit<StatusEffectConfig, "img"> & _StatusEffectConfig5e} StatusEffectConfig5e
 */

/**
 * @typedef {object} _ConditionConfiguration
 * @property {string} label        Localized label for the condition.
 * @property {boolean} [pseudo]    Is this a pseudo-condition, i.e. one that does not appear in the conditions appendix
 *                                 but acts as a status effect?
 * @property {number} [levels]     The number of levels of exhaustion an actor can obtain.
 */

/**
 * Configuration data for system conditions.
 * @typedef {Omit<StatusEffectConfig5e, "name"> & _ConditionConfiguration} ConditionConfiguration
 */

/**
 * Conditions that can affect an actor.
 * @enum {ConditionConfiguration}
 */
DND5E.conditionTypes = {
  bleeding: {
    label: "EFFECT.DND5E.StatusBleeding",
    icon: "systems/dnd5e/icons/svg/statuses/bleeding.svg",
    pseudo: true
  },
  blinded: {
    label: "DND5E.ConBlinded",
    icon: "systems/dnd5e/icons/svg/statuses/blinded.svg",
    reference: "Compendium.dnd5e.rules.JournalEntry.w7eitkpD7QQTB6j0.JournalEntryPage.0b8N4FymGGfbZGpJ",
    special: "BLIND"
  },
  charmed: {
    label: "DND5E.ConCharmed",
    icon: "systems/dnd5e/icons/svg/statuses/charmed.svg",
    reference: "Compendium.dnd5e.rules.JournalEntry.w7eitkpD7QQTB6j0.JournalEntryPage.zZaEBrKkr66OWJvD"
  },
  cursed: {
    label: "EFFECT.DND5E.StatusCursed",
    icon: "systems/dnd5e/icons/svg/statuses/cursed.svg",
    pseudo: true
  },
  deafened: {
    label: "DND5E.ConDeafened",
    icon: "systems/dnd5e/icons/svg/statuses/deafened.svg",
    reference: "Compendium.dnd5e.rules.JournalEntry.w7eitkpD7QQTB6j0.JournalEntryPage.6G8JSjhn701cBITY"
  },
  diseased: {
    label: "DND5E.ConDiseased",
    icon: "systems/dnd5e/icons/svg/statuses/diseased.svg",
    pseudo: true
  },
  exhaustion: {
    label: "DND5E.ConExhaustion",
    icon: "systems/dnd5e/icons/svg/statuses/exhaustion.svg",
    reference: "Compendium.dnd5e.rules.JournalEntry.w7eitkpD7QQTB6j0.JournalEntryPage.cspWveykstnu3Zcv",
    levels: 6
  },
  frightened: {
    label: "DND5E.ConFrightened",
    icon: "systems/dnd5e/icons/svg/statuses/frightened.svg",
    reference: "Compendium.dnd5e.rules.JournalEntry.w7eitkpD7QQTB6j0.JournalEntryPage.oreoyaFKnvZCrgij"
  },
  grappled: {
    label: "DND5E.ConGrappled",
    icon: "systems/dnd5e/icons/svg/statuses/grappled.svg",
    reference: "Compendium.dnd5e.rules.JournalEntry.w7eitkpD7QQTB6j0.JournalEntryPage.gYDAhd02ryUmtwZn"
  },
  incapacitated: {
    label: "DND5E.ConIncapacitated",
    icon: "systems/dnd5e/icons/svg/statuses/incapacitated.svg",
    reference: "Compendium.dnd5e.rules.JournalEntry.w7eitkpD7QQTB6j0.JournalEntryPage.TpkZgLfxCmSndmpb"
  },
  invisible: {
    label: "DND5E.ConInvisible",
    icon: "systems/dnd5e/icons/svg/statuses/invisible.svg",
    reference: "Compendium.dnd5e.rules.JournalEntry.w7eitkpD7QQTB6j0.JournalEntryPage.3UU5GCTVeRDbZy9u"
  },
  paralyzed: {
    label: "DND5E.ConParalyzed",
    icon: "systems/dnd5e/icons/svg/statuses/paralyzed.svg",
    reference: "Compendium.dnd5e.rules.JournalEntry.w7eitkpD7QQTB6j0.JournalEntryPage.xnSV5hLJIMaTABXP",
    statuses: ["incapacitated"]
  },
  petrified: {
    label: "DND5E.ConPetrified",
    icon: "systems/dnd5e/icons/svg/statuses/petrified.svg",
    reference: "Compendium.dnd5e.rules.JournalEntry.w7eitkpD7QQTB6j0.JournalEntryPage.xaNDaW6NwQTgHSmi",
    statuses: ["incapacitated"]
  },
  poisoned: {
    label: "DND5E.ConPoisoned",
    icon: "systems/dnd5e/icons/svg/statuses/poisoned.svg",
    reference: "Compendium.dnd5e.rules.JournalEntry.w7eitkpD7QQTB6j0.JournalEntryPage.lq3TRI6ZlED8ABMx"
  },
  prone: {
    label: "DND5E.ConProne",
    icon: "systems/dnd5e/icons/svg/statuses/prone.svg",
    reference: "Compendium.dnd5e.rules.JournalEntry.w7eitkpD7QQTB6j0.JournalEntryPage.y0TkcdyoZlOTmAFT"
  },
  restrained: {
    label: "DND5E.ConRestrained",
    icon: "systems/dnd5e/icons/svg/statuses/restrained.svg",
    reference: "Compendium.dnd5e.rules.JournalEntry.w7eitkpD7QQTB6j0.JournalEntryPage.cSVcyZyNe2iG1fIc"
  },
  silenced: {
    label: "EFFECT.DND5E.StatusSilenced",
    icon: "systems/dnd5e/icons/svg/statuses/silenced.svg",
    pseudo: true
  },
  stunned: {
    label: "DND5E.ConStunned",
    icon: "systems/dnd5e/icons/svg/statuses/stunned.svg",
    reference: "Compendium.dnd5e.rules.JournalEntry.w7eitkpD7QQTB6j0.JournalEntryPage.ZyZMUwA2rboh4ObS",
    statuses: ["incapacitated"]
  },
  surprised: {
    label: "EFFECT.DND5E.StatusSurprised",
    icon: "systems/dnd5e/icons/svg/statuses/surprised.svg",
    pseudo: true
  },
  transformed: {
    label: "EFFECT.DND5E.StatusTransformed",
    icon: "systems/dnd5e/icons/svg/statuses/transformed.svg",
    pseudo: true
  },
  unconscious: {
    label: "DND5E.ConUnconscious",
    icon: "systems/dnd5e/icons/svg/statuses/unconscious.svg",
    reference: "Compendium.dnd5e.rules.JournalEntry.w7eitkpD7QQTB6j0.JournalEntryPage.UWw13ISmMxDzmwbd",
    statuses: ["incapacitated", "prone"]
  }
};
preLocalize("conditionTypes", { key: "label", sort: true });
patchConfig("conditionTypes", "label", { since: "DnD5e 3.0", until: "DnD5e 3.2" });

/* -------------------------------------------- */

/**
 * Various effects of conditions and which conditions apply it. Either keys for the conditions,
 * and with a number appended for a level of exhaustion.
 * @enum {object}
 */
DND5E.conditionEffects = {
  noMovement: new Set(["exhaustion-5", "grappled", "paralyzed", "petrified", "restrained", "stunned", "unconscious"]),
  halfMovement: new Set(["exhaustion-2"]),
  crawl: new Set(["prone", "exceedingCarryingCapacity"]),
  petrification: new Set(["petrified"]),
  halfHealth: new Set(["exhaustion-4"])
};

/* -------------------------------------------- */

/**
 * Extra status effects not specified in `conditionTypes`. If the ID matches a core-provided effect, then this
 * data will be merged into the core data.
 * @enum {Omit<StatusEffectConfig5e, "img"> & {icon: string}}
 */
DND5E.statusEffects = {
  burrowing: {
    name: "EFFECT.DND5E.StatusBurrowing",
    icon: "systems/dnd5e/icons/svg/statuses/burrowing.svg",
    special: "BURROW"
  },
  concentrating: {
    name: "EFFECT.DND5E.StatusConcentrating",
    icon: "systems/dnd5e/icons/svg/statuses/concentrating.svg",
    special: "CONCENTRATING"
  },
  dead: {
    name: "EFFECT.DND5E.StatusDead",
    icon: "systems/dnd5e/icons/svg/statuses/dead.svg",
    special: "DEFEATED"
  },
  dodging: {
    name: "EFFECT.DND5E.StatusDodging",
    icon: "systems/dnd5e/icons/svg/statuses/dodging.svg"
  },
  ethereal: {
    name: "EFFECT.DND5E.StatusEthereal",
    icon: "systems/dnd5e/icons/svg/statuses/ethereal.svg"
  },
  flying: {
    name: "EFFECT.DND5E.StatusFlying",
    icon: "systems/dnd5e/icons/svg/statuses/flying.svg",
    special: "FLY"
  },
  hiding: {
    name: "EFFECT.DND5E.StatusHiding",
    icon: "systems/dnd5e/icons/svg/statuses/hiding.svg"
  },
  hovering: {
    name: "EFFECT.DND5E.StatusHovering",
    icon: "systems/dnd5e/icons/svg/statuses/hovering.svg",
    special: "HOVER"
  },
  marked: {
    name: "EFFECT.DND5E.StatusMarked",
    icon: "systems/dnd5e/icons/svg/statuses/marked.svg"
  },
  sleeping: {
    name: "EFFECT.DND5E.StatusSleeping",
    icon: "systems/dnd5e/icons/svg/statuses/sleeping.svg",
    statuses: ["incapacitated", "prone", "unconscious"]
  },
  stable: {
    name: "EFFECT.DND5E.StatusStable",
    icon: "systems/dnd5e/icons/svg/statuses/stable.svg"
  }
};

/* -------------------------------------------- */
/*  Languages                                   */
/* -------------------------------------------- */

/**
 * Languages a character can learn.
 * @enum {string}
 */
DND5E.languages = {
  standard: {
    label: "DND5E.LanguagesStandard",
    children: {
      common: "DND5E.LanguagesCommon",
      dwarvish: "DND5E.LanguagesDwarvish",
      elvish: "DND5E.LanguagesElvish",
      giant: "DND5E.LanguagesGiant",
      gnomish: "DND5E.LanguagesGnomish",
      goblin: "DND5E.LanguagesGoblin",
      halfling: "DND5E.LanguagesHalfling",
      orc: "DND5E.LanguagesOrc"
    }
  },
  exotic: {
    label: "DND5E.LanguagesExotic",
    children: {
      aarakocra: "DND5E.LanguagesAarakocra",
      abyssal: "DND5E.LanguagesAbyssal",
      celestial: "DND5E.LanguagesCelestial",
      deep: "DND5E.LanguagesDeepSpeech",
      draconic: "DND5E.LanguagesDraconic",
      gith: "DND5E.LanguagesGith",
      gnoll: "DND5E.LanguagesGnoll",
      infernal: "DND5E.LanguagesInfernal",
      primordial: {
        label: "DND5E.LanguagesPrimordial",
        children: {
          aquan: "DND5E.LanguagesAquan",
          auran: "DND5E.LanguagesAuran",
          ignan: "DND5E.LanguagesIgnan",
          terran: "DND5E.LanguagesTerran"
        }
      },
      sylvan: "DND5E.LanguagesSylvan",
      undercommon: "DND5E.LanguagesUndercommon"
    }
  },
  druidic: "DND5E.LanguagesDruidic",
  cant: "DND5E.LanguagesThievesCant"
};
preLocalize("languages", { key: "label" });
preLocalize("languages.standard.children", { key: "label", sort: true });
preLocalize("languages.exotic.children", { key: "label", sort: true });
preLocalize("languages.exotic.children.primordial.children", { sort: true });
patchConfig("languages", "label", { since: "DnD5e 2.4", until: "DnD5e 3.1" });

/* -------------------------------------------- */

/**
 * Maximum allowed character level.
 * @type {number}
 */
DND5E.maxLevel = 20;

/**
 * Maximum ability score value allowed by default.
 * @type {number}
 */
DND5E.maxAbilityScore = 20;

/**
 * XP required to achieve each character level.
 * @type {number[]}
 */
DND5E.CHARACTER_EXP_LEVELS = [
  0, 300, 900, 2700, 6500, 14000, 23000, 34000, 48000, 64000, 85000, 100000,
  120000, 140000, 165000, 195000, 225000, 265000, 305000, 355000
];

/**
 * XP granted for each challenge rating.
 * @type {number[]}
 */
DND5E.CR_EXP_LEVELS = [
  10, 200, 450, 700, 1100, 1800, 2300, 2900, 3900, 5000, 5900, 7200, 8400, 10000, 11500, 13000, 15000, 18000,
  20000, 22000, 25000, 33000, 41000, 50000, 62000, 75000, 90000, 105000, 120000, 135000, 155000
];

/**
 * @typedef {object} CharacterFlagConfig
 * @property {string} name
 * @property {string} hint
 * @property {string} section
 * @property {typeof boolean|string|number} type
 * @property {string} placeholder
 * @property {string[]} [abilities]
 * @property {Object<string, string>} [choices]
 * @property {string[]} [skills]
 */

/* -------------------------------------------- */

/**
 * Trait configuration information.
 *
 * @typedef {object} TraitConfiguration
 * @property {object} labels
 * @property {string} labels.title         Localization key for the trait name.
 * @property {string} labels.localization  Prefix for a localization key that can be used to generate various
 *                                         plural variants of the trait type.
 * @property {string} icon                 Path to the icon used to represent this trait.
 * @property {string} [actorKeyPath]       If the trait doesn't directly map to an entry as `traits.[key]`, where is
 *                                         this trait's data stored on the actor?
 * @property {string} [configKey]          If the list of trait options doesn't match the name of the trait, where can
 *                                         the options be found within `CONFIG.DND5E`?
 * @property {string} [labelKeyPath]       If config is an enum of objects, where can the label be found?
 * @property {object} [subtypes]           Configuration for traits that take some sort of base item.
 * @property {string} [subtypes.keyPath]   Path to subtype value on base items, should match a category key.
 *                                         Deprecated in favor of the standardized `system.type.value`.
 * @property {string[]} [subtypes.ids]     Key for base item ID objects within `CONFIG.DND5E`.
 * @property {object} [children]           Mapping of category key to an object defining its children.
 * @property {boolean} [sortCategories]    Whether top-level categories should be sorted.
 * @property {boolean} [expertise]         Can an actor receive expertise in this trait?
 */

/**
 * Configurable traits on actors.
 * @enum {TraitConfiguration}
 */
DND5E.traits = {
  saves: {
    labels: {
      title: "DND5E.ClassSaves",
      localization: "DND5E.TraitSavesPlural"
    },
    icon: "systems/dnd5e/icons/svg/trait-saves.svg",
    actorKeyPath: "system.abilities",
    configKey: "abilities",
    labelKeyPath: "label"
  },
  skills: {
    labels: {
      title: "DND5E.Skills",
      localization: "DND5E.TraitSkillsPlural"
    },
    icon: "systems/dnd5e/icons/svg/trait-skills.svg",
    actorKeyPath: "system.skills",
    labelKeyPath: "label",
    expertise: true
  },
  languages: {
    labels: {
      title: "DND5E.Languages",
      localization: "DND5E.TraitLanguagesPlural"
    },
    icon: "systems/dnd5e/icons/svg/trait-languages.svg"
  },
  armor: {
    labels: {
      title: "DND5E.TraitArmorProf",
      localization: "DND5E.TraitArmorPlural"
    },
    icon: "systems/dnd5e/icons/svg/trait-armor-proficiencies.svg",
    actorKeyPath: "system.traits.armorProf",
    configKey: "armorProficiencies",
    subtypes: { keyPath: "armor.type", ids: ["armorIds", "shieldIds"] }
  },
  weapon: {
    labels: {
      title: "DND5E.TraitWeaponProf",
      localization: "DND5E.TraitWeaponPlural"
    },
    icon: "systems/dnd5e/icons/svg/trait-weapon-proficiencies.svg",
    actorKeyPath: "system.traits.weaponProf",
    configKey: "weaponProficiencies",
    subtypes: { keyPath: "weaponType", ids: ["weaponIds"] }
  },
  tool: {
    labels: {
      title: "DND5E.TraitToolProf",
      localization: "DND5E.TraitToolPlural"
    },
    icon: "systems/dnd5e/icons/svg/trait-tool-proficiencies.svg",
    actorKeyPath: "system.tools",
    configKey: "toolProficiencies",
    subtypes: { keyPath: "toolType", ids: ["toolIds"] },
    children: { vehicle: "vehicleTypes" },
    sortCategories: true,
    expertise: true
  },
  di: {
    labels: {
      title: "DND5E.DamImm",
      localization: "DND5E.TraitDIPlural"
    },
    icon: "systems/dnd5e/icons/svg/trait-damage-immunities.svg",
    configKey: "damageTypes"
  },
  dr: {
    labels: {
      title: "DND5E.DamRes",
      localization: "DND5E.TraitDRPlural"
    },
    icon: "systems/dnd5e/icons/svg/trait-damage-resistances.svg",
    configKey: "damageTypes"
  },
  dv: {
    labels: {
      title: "DND5E.DamVuln",
      localization: "DND5E.TraitDVPlural"
    },
    icon: "systems/dnd5e/icons/svg/trait-damage-vulnerabilities.svg",
    configKey: "damageTypes"
  },
  ci: {
    labels: {
      title: "DND5E.ConImm",
      localization: "DND5E.TraitCIPlural"
    },
    icon: "systems/dnd5e/icons/svg/trait-condition-immunities.svg",
    configKey: "conditionTypes"
  }
};
preLocalize("traits", { key: "labels.title" });

/* -------------------------------------------- */

/**
 * Modes used within a trait advancement.
 * @enum {object}
 */
DND5E.traitModes = {
  default: {
    label: "DND5E.AdvancementTraitModeDefaultLabel",
    hint: "DND5E.AdvancementTraitModeDefaultHint"
  },
  expertise: {
    label: "DND5E.AdvancementTraitModeExpertiseLabel",
    hint: "DND5E.AdvancementTraitModeExpertiseHint"
  },
  forcedExpertise: {
    label: "DND5E.AdvancementTraitModeForceLabel",
    hint: "DND5E.AdvancementTraitModeForceHint"
  },
  upgrade: {
    label: "DND5E.AdvancementTraitModeUpgradeLabel",
    hint: "DND5E.AdvancementTraitModeUpgradeHint"
  }
};
preLocalize("traitModes", { keys: ["label", "hint"] });

/* -------------------------------------------- */

/**
 * Special character flags.
 * @enum {CharacterFlagConfig}
 */
DND5E.characterFlags = {
  diamondSoul: {
    name: "DND5E.FlagsDiamondSoul",
    hint: "DND5E.FlagsDiamondSoulHint",
    section: "DND5E.Feats",
    type: Boolean
  },
  elvenAccuracy: {
    name: "DND5E.FlagsElvenAccuracy",
    hint: "DND5E.FlagsElvenAccuracyHint",
    section: "DND5E.RacialTraits",
    abilities: ["dex", "int", "wis", "cha"],
    type: Boolean
  },
  halflingLucky: {
    name: "DND5E.FlagsHalflingLucky",
    hint: "DND5E.FlagsHalflingLuckyHint",
    section: "DND5E.RacialTraits",
    type: Boolean
  },
  initiativeAdv: {
    name: "DND5E.FlagsInitiativeAdv",
    hint: "DND5E.FlagsInitiativeAdvHint",
    section: "DND5E.Feats",
    type: Boolean
  },
  initiativeAlert: {
    name: "DND5E.FlagsAlert",
    hint: "DND5E.FlagsAlertHint",
    section: "DND5E.Feats",
    type: Boolean
  },
  jackOfAllTrades: {
    name: "DND5E.FlagsJOAT",
    hint: "DND5E.FlagsJOATHint",
    section: "DND5E.Feats",
    type: Boolean
  },
  observantFeat: {
    name: "DND5E.FlagsObservant",
    hint: "DND5E.FlagsObservantHint",
    skills: ["prc", "inv"],
    section: "DND5E.Feats",
    type: Boolean
  },
  tavernBrawlerFeat: {
    name: "DND5E.FlagsTavernBrawler",
    hint: "DND5E.FlagsTavernBrawlerHint",
    section: "DND5E.Feats",
    type: Boolean
  },
  powerfulBuild: {
    name: "DND5E.FlagsPowerfulBuild",
    hint: "DND5E.FlagsPowerfulBuildHint",
    section: "DND5E.RacialTraits",
    type: Boolean
  },
  reliableTalent: {
    name: "DND5E.FlagsReliableTalent",
    hint: "DND5E.FlagsReliableTalentHint",
    section: "DND5E.Feats",
    type: Boolean
  },
  remarkableAthlete: {
    name: "DND5E.FlagsRemarkableAthlete",
    hint: "DND5E.FlagsRemarkableAthleteHint",
    abilities: ["str", "dex", "con"],
    section: "DND5E.Feats",
    type: Boolean
  },
  weaponCriticalThreshold: {
    name: "DND5E.FlagsWeaponCritThreshold",
    hint: "DND5E.FlagsWeaponCritThresholdHint",
    section: "DND5E.Feats",
    type: Number,
    placeholder: 20
  },
  spellCriticalThreshold: {
    name: "DND5E.FlagsSpellCritThreshold",
    hint: "DND5E.FlagsSpellCritThresholdHint",
    section: "DND5E.Feats",
    type: Number,
    placeholder: 20
  },
  meleeCriticalDamageDice: {
    name: "DND5E.FlagsMeleeCriticalDice",
    hint: "DND5E.FlagsMeleeCriticalDiceHint",
    section: "DND5E.Feats",
    type: Number,
    placeholder: 0
  }
};
preLocalize("characterFlags", { keys: ["name", "hint", "section"] });

/**
 * Flags allowed on actors. Any flags not in the list may be deleted during a migration.
 * @type {string[]}
 */
DND5E.allowedActorFlags = ["isPolymorphed", "originalActor"].concat(Object.keys(DND5E.characterFlags));

/* -------------------------------------------- */

/**
 * Different types of actor structures that groups can represent.
 * @enum {object}
 */
DND5E.groupTypes = {
  party: "DND5E.Group.TypeParty",
  encounter: "DND5E.Group.TypeEncounter"
};
preLocalize("groupTypes");

/* -------------------------------------------- */

/**
 * Configuration information for advancement types.
 *
 * @typedef {object} AdvancementTypeConfiguration
 * @property {typeof Advancement} documentClass  The advancement's document class.
 * @property {Set<string>} validItemTypes        What item types this advancement can be used with.
 */

const _ALL_ITEM_TYPES = ["background", "class", "race", "subclass"];

/**
 * Advancement types that can be added to items.
 * @enum {AdvancementTypeConfiguration}
 */
DND5E.advancementTypes = {
  AbilityScoreImprovement: {
    documentClass: advancement.AbilityScoreImprovementAdvancement,
    validItemTypes: new Set(["background", "class", "race"])
  },
  HitPoints: {
    documentClass: advancement.HitPointsAdvancement,
    validItemTypes: new Set(["class"])
  },
  ItemChoice: {
    documentClass: advancement.ItemChoiceAdvancement,
    validItemTypes: new Set(_ALL_ITEM_TYPES)
  },
  ItemGrant: {
    documentClass: advancement.ItemGrantAdvancement,
    validItemTypes: new Set(_ALL_ITEM_TYPES)
  },
  ScaleValue: {
    documentClass: advancement.ScaleValueAdvancement,
    validItemTypes: new Set(_ALL_ITEM_TYPES)
  },
  Size: {
    documentClass: advancement.SizeAdvancement,
    validItemTypes: new Set(["race"])
  },
  Trait: {
    documentClass: advancement.TraitAdvancement,
    validItemTypes: new Set(_ALL_ITEM_TYPES)
  }
};

/* -------------------------------------------- */

/**
 * Default artwork configuration for each Document type and sub-type.
 * @type {Record<string, Record<string, string>>}
 */
DND5E.defaultArtwork = {
  Item: {
    background: "systems/dnd5e/icons/svg/items/background.svg",
    class: "systems/dnd5e/icons/svg/items/class.svg",
    consumable: "systems/dnd5e/icons/svg/items/consumable.svg",
    container: "systems/dnd5e/icons/svg/items/container.svg",
    equipment: "systems/dnd5e/icons/svg/items/equipment.svg",
    feat: "systems/dnd5e/icons/svg/items/feature.svg",
    loot: "systems/dnd5e/icons/svg/items/loot.svg",
    race: "systems/dnd5e/icons/svg/items/race.svg",
    spell: "systems/dnd5e/icons/svg/items/spell.svg",
    subclass: "systems/dnd5e/icons/svg/items/subclass.svg",
    tool: "systems/dnd5e/icons/svg/items/tool.svg",
    weapon: "systems/dnd5e/icons/svg/items/weapon.svg"
  }
};

/* -------------------------------------------- */
/*  Rules                                       */
/* -------------------------------------------- */

/**
 * Configuration information for rule types.
 *
 * @typedef {object} RuleTypeConfiguration
 * @property {string} label         Localized label for the rule type.
 * @property {string} [references]  Key path for a configuration object that contains reference data.
 */

/**
 * Types of rules that can be used in rule pages and the &Reference enricher.
 * @enum {RuleTypeConfiguration}
 */
DND5E.ruleTypes = {
  rule: {
    label: "DND5E.Rule.Type.Rule",
    references: "rules"
  },
  ability: {
    label: "DND5E.Ability",
    references: "enrichmentLookup.abilities"
  },
  areaOfEffect: {
    label: "DND5E.AreaOfEffect",
    references: "areaTargetTypes"
  },
  condition: {
    label: "DND5E.Rule.Type.Condition",
    references: "conditionTypes"
  },
  creatureType: {
    label: "DND5E.CreatureType",
    references: "creatureTypes"
  },
  damage: {
    label: "DND5E.DamageType",
    references: "damageTypes"
  },
  skill: {
    label: "DND5E.Skill",
    references: "enrichmentLookup.skills"
  },
  spellComponent: {
    label: "DND5E.SpellComponent",
    references: "itemProperties"
  },
  spellSchool: {
    label: "DND5E.SpellSchool",
    references: "enrichmentLookup.spellSchools"
  },
  spellTag: {
    label: "DND5E.SpellTag",
    references: "itemProperties"
  }
};
preLocalize("ruleTypes", { key: "label" });

/* -------------------------------------------- */

/**
 * List of rules that can be referenced from enrichers.
 * @enum {string}
 */
DND5E.rules = {
  inspiration: "Compendium.dnd5e.rules.JournalEntry.NizgRXLNUqtdlC1s.JournalEntryPage.nkEPI89CiQnOaLYh",
  carryingcapacity: "Compendium.dnd5e.rules.JournalEntry.NizgRXLNUqtdlC1s.JournalEntryPage.1PnjDBKbQJIVyc2t",
  push: "Compendium.dnd5e.rules.JournalEntry.NizgRXLNUqtdlC1s.JournalEntryPage.Hni8DjqLzoqsVjb6",
  lift: "Compendium.dnd5e.rules.JournalEntry.NizgRXLNUqtdlC1s.JournalEntryPage.Hni8DjqLzoqsVjb6",
  drag: "Compendium.dnd5e.rules.JournalEntry.NizgRXLNUqtdlC1s.JournalEntryPage.Hni8DjqLzoqsVjb6",
  encumbrance: "Compendium.dnd5e.rules.JournalEntry.NizgRXLNUqtdlC1s.JournalEntryPage.JwqYf9qb6gJAWZKs",
  hiding: "Compendium.dnd5e.rules.JournalEntry.NizgRXLNUqtdlC1s.JournalEntryPage.plHuoNdS0j3umPNS",
  passiveperception: "Compendium.dnd5e.rules.JournalEntry.NizgRXLNUqtdlC1s.JournalEntryPage.988C2hQNyvqkdbND",
  time: "Compendium.dnd5e.rules.JournalEntry.NizgRXLNUqtdlC1s.JournalEntryPage.eihqNjwpZ3HM4IqY",
  speed: "Compendium.dnd5e.rules.JournalEntry.NizgRXLNUqtdlC1s.JournalEntryPage.HhqeIiSj8sE1v1qZ",
  travelpace: "Compendium.dnd5e.rules.JournalEntry.NizgRXLNUqtdlC1s.JournalEntryPage.eFAISahBloR2X8MX",
  forcedmarch: "Compendium.dnd5e.rules.JournalEntry.NizgRXLNUqtdlC1s.JournalEntryPage.uQWQpRKQ1kWhuvjZ",
  difficultterrainpace: "Compendium.dnd5e.rules.JournalEntry.NizgRXLNUqtdlC1s.JournalEntryPage.hFW5BR2yHHwwgurD",
  climbing: "Compendium.dnd5e.rules.JournalEntry.NizgRXLNUqtdlC1s.JournalEntryPage.KxUXbMrUCIAhv4AF",
  swimming: "Compendium.dnd5e.rules.JournalEntry.NizgRXLNUqtdlC1s.JournalEntryPage.KxUXbMrUCIAhv4AF",
  longjump: "Compendium.dnd5e.rules.JournalEntry.NizgRXLNUqtdlC1s.JournalEntryPage.1U0myNrOvIVBUdJV",
  highjump: "Compendium.dnd5e.rules.JournalEntry.NizgRXLNUqtdlC1s.JournalEntryPage.raPwIkqKSv60ELmy",
  falling: "Compendium.dnd5e.rules.JournalEntry.NizgRXLNUqtdlC1s.JournalEntryPage.kREHL5pgNUOhay9f",
  suffocating: "Compendium.dnd5e.rules.JournalEntry.NizgRXLNUqtdlC1s.JournalEntryPage.BIlnr0xYhqt4TGsi",
  vision: "Compendium.dnd5e.rules.JournalEntry.NizgRXLNUqtdlC1s.JournalEntryPage.O6hamUbI9kVASN8b",
  light: "Compendium.dnd5e.rules.JournalEntry.NizgRXLNUqtdlC1s.JournalEntryPage.O6hamUbI9kVASN8b",
  lightlyobscured: "Compendium.dnd5e.rules.JournalEntry.NizgRXLNUqtdlC1s.JournalEntryPage.MAxtfJyvJV7EpzWN",
  heavilyobscured: "Compendium.dnd5e.rules.JournalEntry.NizgRXLNUqtdlC1s.JournalEntryPage.wPFjfRruboxhtL4b",
  brightlight: "Compendium.dnd5e.rules.JournalEntry.NizgRXLNUqtdlC1s.JournalEntryPage.RnMokVPyKGbbL8vi",
  dimlight: "Compendium.dnd5e.rules.JournalEntry.NizgRXLNUqtdlC1s.JournalEntryPage.n1Ocpbyhr6HhgbCG",
  darkness: "Compendium.dnd5e.rules.JournalEntry.NizgRXLNUqtdlC1s.JournalEntryPage.4dfREIDjG5N4fvxd",
  blindsight: "Compendium.dnd5e.rules.JournalEntry.NizgRXLNUqtdlC1s.JournalEntryPage.sacjsfm9ZXnw4Tqc",
  darkvision: "Compendium.dnd5e.rules.JournalEntry.NizgRXLNUqtdlC1s.JournalEntryPage.ldmA1PbnEGVkmE11",
  tremorsense: "Compendium.dnd5e.rules.JournalEntry.eVtpEGXjA2tamEIJ.JournalEntryPage.8AIlZ95v54mL531X",
  truesight: "Compendium.dnd5e.rules.JournalEntry.NizgRXLNUqtdlC1s.JournalEntryPage.kNa8rJFbtaTM3Rmk",
  food: "Compendium.dnd5e.rules.JournalEntry.NizgRXLNUqtdlC1s.JournalEntryPage.jayo7XVgGnRCpTW0",
  water: "Compendium.dnd5e.rules.JournalEntry.NizgRXLNUqtdlC1s.JournalEntryPage.iIEI87J7lr2sqtb5",
  resting: "Compendium.dnd5e.rules.JournalEntry.NizgRXLNUqtdlC1s.JournalEntryPage.dpHJXYLigIdEseIb",
  shortrest: "Compendium.dnd5e.rules.JournalEntry.NizgRXLNUqtdlC1s.JournalEntryPage.1s2swI3UsjUUgbt2",
  longrest: "Compendium.dnd5e.rules.JournalEntry.NizgRXLNUqtdlC1s.JournalEntryPage.6cLtjbHn4KV2R7G9",
  surprise: "Compendium.dnd5e.rules.JournalEntry.NizgRXLNUqtdlC1s.JournalEntryPage.YmOt8HderKveA19K",
  initiative: "Compendium.dnd5e.rules.JournalEntry.NizgRXLNUqtdlC1s.JournalEntryPage.RcwElV4GAcVXKWxo",
  bonusaction: "Compendium.dnd5e.rules.JournalEntry.NizgRXLNUqtdlC1s.JournalEntryPage.2fu2CXsDg8gQmGGw",
  reaction: "Compendium.dnd5e.rules.JournalEntry.NizgRXLNUqtdlC1s.JournalEntryPage.2VqLyxMyMxgXe2wC",
  difficultterrain: "Compendium.dnd5e.rules.JournalEntry.NizgRXLNUqtdlC1s.JournalEntryPage.6tqz947qO8vPyxvD",
  beingprone: "Compendium.dnd5e.rules.JournalEntry.NizgRXLNUqtdlC1s.JournalEntryPage.bV8akkBdVUUG21CO",
  droppingprone: "Compendium.dnd5e.rules.JournalEntry.NizgRXLNUqtdlC1s.JournalEntryPage.hwTLpAtSS5OqQsI1",
  standingup: "Compendium.dnd5e.rules.JournalEntry.NizgRXLNUqtdlC1s.JournalEntryPage.hwTLpAtSS5OqQsI1",
  crawling: "Compendium.dnd5e.rules.JournalEntry.NizgRXLNUqtdlC1s.JournalEntryPage.VWG9qe8PUNtS28Pw",
  movingaroundothercreatures: "Compendium.dnd5e.rules.JournalEntry.NizgRXLNUqtdlC1s.JournalEntryPage.9ZWCknaXCOdhyOrX",
  flying: "Compendium.dnd5e.rules.JournalEntry.NizgRXLNUqtdlC1s.JournalEntryPage.0B1fxfmw0a48tPsc",
  size: "Compendium.dnd5e.rules.JournalEntry.NizgRXLNUqtdlC1s.JournalEntryPage.HWHRQVBVG7K0RVVW",
  space: "Compendium.dnd5e.rules.JournalEntry.NizgRXLNUqtdlC1s.JournalEntryPage.WIA5bs3P45PmO3OS",
  squeezing: "Compendium.dnd5e.rules.JournalEntry.NizgRXLNUqtdlC1s.JournalEntryPage.wKtOwagDAiNfVoPS",
  attack: "Compendium.dnd5e.rules.JournalEntry.NizgRXLNUqtdlC1s.JournalEntryPage.u4GQCzoBig20yRLj",
  castaspell: "Compendium.dnd5e.rules.JournalEntry.NizgRXLNUqtdlC1s.JournalEntryPage.GLwN36E4WXn3Cp4Z",
  dash: "Compendium.dnd5e.rules.JournalEntry.NizgRXLNUqtdlC1s.JournalEntryPage.Jqn0MEvq6fduYNo6",
  disengage: "Compendium.dnd5e.rules.JournalEntry.NizgRXLNUqtdlC1s.JournalEntryPage.ZOPRfI48NyjoloEF",
  dodge: "Compendium.dnd5e.rules.JournalEntry.NizgRXLNUqtdlC1s.JournalEntryPage.V1BkwK2HQrtEfa4d",
  help: "Compendium.dnd5e.rules.JournalEntry.NizgRXLNUqtdlC1s.JournalEntryPage.KnrD3u2AnQfmtOWj",
  hide: "Compendium.dnd5e.rules.JournalEntry.NizgRXLNUqtdlC1s.JournalEntryPage.BXlHhE4ZoiFwiXLK",
  ready: "Compendium.dnd5e.rules.JournalEntry.NizgRXLNUqtdlC1s.JournalEntryPage.8xJzZVelP2AmQGfU",
  search: "Compendium.dnd5e.rules.JournalEntry.NizgRXLNUqtdlC1s.JournalEntryPage.5cn1ZTLgQq95vfZx",
  useanobject: "Compendium.dnd5e.rules.JournalEntry.NizgRXLNUqtdlC1s.JournalEntryPage.ljqhJx8Qxu2ivo69",
  attackrolls: "Compendium.dnd5e.rules.JournalEntry.NizgRXLNUqtdlC1s.JournalEntryPage.5wkqEqhbBD5kDeE7",
  unseenattackers: "Compendium.dnd5e.rules.JournalEntry.NizgRXLNUqtdlC1s.JournalEntryPage.5ZJNwEPlsGurecg5",
  unseentargets: "Compendium.dnd5e.rules.JournalEntry.NizgRXLNUqtdlC1s.JournalEntryPage.5ZJNwEPlsGurecg5",
  rangedattacks: "Compendium.dnd5e.rules.JournalEntry.NizgRXLNUqtdlC1s.JournalEntryPage.S9aclVOCbusLE3kC",
  range: "Compendium.dnd5e.rules.JournalEntry.NizgRXLNUqtdlC1s.JournalEntryPage.HjKXuB8ndjcqOds7",
  rangedattacksinclosecombat: "Compendium.dnd5e.rules.JournalEntry.NizgRXLNUqtdlC1s.JournalEntryPage.qEZvxW0NM7ixSQP5",
  meleeattacks: "Compendium.dnd5e.rules.JournalEntry.NizgRXLNUqtdlC1s.JournalEntryPage.GTk6emvzNxl8Oosl",
  reach: "Compendium.dnd5e.rules.JournalEntry.NizgRXLNUqtdlC1s.JournalEntryPage.hgZ5ZN4B3y7tmFlt",
  unarmedstrike: "Compendium.dnd5e.rules.JournalEntry.NizgRXLNUqtdlC1s.JournalEntryPage.xJjJ4lhymAYXAOvO",
  opportunityattacks: "Compendium.dnd5e.rules.JournalEntry.NizgRXLNUqtdlC1s.JournalEntryPage.zeU0NyCyP10lkLg3",
  twoweaponfighting: "Compendium.dnd5e.rules.JournalEntry.NizgRXLNUqtdlC1s.JournalEntryPage.FQTS08uH74A6psL2",
  grappling: "Compendium.dnd5e.rules.JournalEntry.NizgRXLNUqtdlC1s.JournalEntryPage.Sl4bniSPSbyrakM2",
  escapingagrapple: "Compendium.dnd5e.rules.JournalEntry.NizgRXLNUqtdlC1s.JournalEntryPage.2TZKy9YbMN3ZY3h8",
  movingagrappledcreature: "Compendium.dnd5e.rules.JournalEntry.NizgRXLNUqtdlC1s.JournalEntryPage.x5bUdhAD7u5Bt2rg",
  shoving: "Compendium.dnd5e.rules.JournalEntry.NizgRXLNUqtdlC1s.JournalEntryPage.hrdqMF8hRXJdNzJx",
  cover: "Compendium.dnd5e.rules.JournalEntry.NizgRXLNUqtdlC1s.JournalEntryPage.W7f7PcRubNUMIq2S",
  halfcover: "Compendium.dnd5e.rules.JournalEntry.NizgRXLNUqtdlC1s.JournalEntryPage.hv0J61IAfofuhy3Q",
  threequarterscover: "Compendium.dnd5e.rules.JournalEntry.NizgRXLNUqtdlC1s.JournalEntryPage.zAMStUjUrPV10dFm",
  totalcover: "Compendium.dnd5e.rules.JournalEntry.NizgRXLNUqtdlC1s.JournalEntryPage.BKUAxXuPEzxiEOeL",
  hitpoints: "Compendium.dnd5e.rules.JournalEntry.NizgRXLNUqtdlC1s.JournalEntryPage.PFbzoMBviI2DD9QP",
  damagerolls: "Compendium.dnd5e.rules.JournalEntry.NizgRXLNUqtdlC1s.JournalEntryPage.hd26AqKrCqtcQBWy",
  criticalhits: "Compendium.dnd5e.rules.JournalEntry.NizgRXLNUqtdlC1s.JournalEntryPage.gFL1VhSEljL1zvje",
  damagetypes: "Compendium.dnd5e.rules.JournalEntry.NizgRXLNUqtdlC1s.JournalEntryPage.jVOgf7DNEhkzYNIe",
  damageresistance: "Compendium.dnd5e.rules.JournalEntry.NizgRXLNUqtdlC1s.JournalEntryPage.v0WE18nT5SJO8Ft7",
  damagevulnerability: "Compendium.dnd5e.rules.JournalEntry.NizgRXLNUqtdlC1s.JournalEntryPage.v0WE18nT5SJO8Ft7",
  healing: "Compendium.dnd5e.rules.JournalEntry.NizgRXLNUqtdlC1s.JournalEntryPage.ICketFqbFslqKiX9",
  instantdeath: "Compendium.dnd5e.rules.JournalEntry.NizgRXLNUqtdlC1s.JournalEntryPage.8BG05mA0mEzwmrHU",
  deathsavingthrows: "Compendium.dnd5e.rules.JournalEntry.NizgRXLNUqtdlC1s.JournalEntryPage.JL8LePEJQYFdNuLL",
  deathsaves: "Compendium.dnd5e.rules.JournalEntry.NizgRXLNUqtdlC1s.JournalEntryPage.JL8LePEJQYFdNuLL",
  stabilizing: "Compendium.dnd5e.rules.JournalEntry.NizgRXLNUqtdlC1s.JournalEntryPage.r1CgZXLcqFop6Dlx",
  knockingacreatureout: "Compendium.dnd5e.rules.JournalEntry.NizgRXLNUqtdlC1s.JournalEntryPage.uEwjgKGuCRTNADYv",
  temporaryhitpoints: "Compendium.dnd5e.rules.JournalEntry.NizgRXLNUqtdlC1s.JournalEntryPage.AW6HpJZHqxfESXaq",
  temphp: "Compendium.dnd5e.rules.JournalEntry.NizgRXLNUqtdlC1s.JournalEntryPage.AW6HpJZHqxfESXaq",
  mounting: "Compendium.dnd5e.rules.JournalEntry.NizgRXLNUqtdlC1s.JournalEntryPage.MFpyvUIdcBpC9kIE",
  dismounting: "Compendium.dnd5e.rules.JournalEntry.NizgRXLNUqtdlC1s.JournalEntryPage.MFpyvUIdcBpC9kIE",
  controllingamount: "Compendium.dnd5e.rules.JournalEntry.NizgRXLNUqtdlC1s.JournalEntryPage.khmR2xFk1NxoQUgZ",
  underwatercombat: "Compendium.dnd5e.rules.JournalEntry.NizgRXLNUqtdlC1s.JournalEntryPage.6zVOeLyq4iMnrQT4",
  spelllevel: "Compendium.dnd5e.rules.JournalEntry.NizgRXLNUqtdlC1s.JournalEntryPage.A6k5fS0kFqPXTW3v",
  knownspells: "Compendium.dnd5e.rules.JournalEntry.NizgRXLNUqtdlC1s.JournalEntryPage.oezg742GlxmEwT85",
  preparedspells: "Compendium.dnd5e.rules.JournalEntry.NizgRXLNUqtdlC1s.JournalEntryPage.oezg742GlxmEwT85",
  spellslots: "Compendium.dnd5e.rules.JournalEntry.NizgRXLNUqtdlC1s.JournalEntryPage.Su6wbb0O9UN4ZDIH",
  castingatahigherlevel: "Compendium.dnd5e.rules.JournalEntry.NizgRXLNUqtdlC1s.JournalEntryPage.4H9SLM95OCLfFizz",
  upcasting: "Compendium.dnd5e.rules.JournalEntry.NizgRXLNUqtdlC1s.JournalEntryPage.4H9SLM95OCLfFizz",
  castinginarmor: "Compendium.dnd5e.rules.JournalEntry.NizgRXLNUqtdlC1s.JournalEntryPage.z4A8vHSK2pb8YA9X",
  cantrips: "Compendium.dnd5e.rules.JournalEntry.NizgRXLNUqtdlC1s.JournalEntryPage.jZD5mCTnMPJ9jW67",
  rituals: "Compendium.dnd5e.rules.JournalEntry.NizgRXLNUqtdlC1s.JournalEntryPage.FjWqT5iyJ89kohdA",
  castingtime: "Compendium.dnd5e.rules.JournalEntry.NizgRXLNUqtdlC1s.JournalEntryPage.zRVW8Tvyk6BECjZD",
  bonusactioncasting: "Compendium.dnd5e.rules.JournalEntry.NizgRXLNUqtdlC1s.JournalEntryPage.RP1WL9FXI3aknlxZ",
  reactioncasting: "Compendium.dnd5e.rules.JournalEntry.NizgRXLNUqtdlC1s.JournalEntryPage.t62lCfinwU9H7Lji",
  longercastingtimes: "Compendium.dnd5e.rules.JournalEntry.NizgRXLNUqtdlC1s.JournalEntryPage.gOAIRFCyPUx42axn",
  spellrange: "Compendium.dnd5e.rules.JournalEntry.NizgRXLNUqtdlC1s.JournalEntryPage.RBYPyE5z5hAZSbH6",
  components: "Compendium.dnd5e.rules.JournalEntry.NizgRXLNUqtdlC1s.JournalEntryPage.xeHthAF9lxfn2tII",
  verbal: "Compendium.dnd5e.rules.JournalEntry.NizgRXLNUqtdlC1s.JournalEntryPage.6UXTNWMCQ0nSlwwx",
  spellduration: "Compendium.dnd5e.rules.JournalEntry.NizgRXLNUqtdlC1s.JournalEntryPage.9mp0SRsptjvJcq1e",
  instantaneous: "Compendium.dnd5e.rules.JournalEntry.NizgRXLNUqtdlC1s.JournalEntryPage.kdlgZOpRMB6bGCod",
  concentrating: "Compendium.dnd5e.rules.JournalEntry.NizgRXLNUqtdlC1s.JournalEntryPage.ow58p27ctAnr4VPH",
  spelltargets: "Compendium.dnd5e.rules.JournalEntry.NizgRXLNUqtdlC1s.JournalEntryPage.G80AIQr04sxdVpw4",
  areaofeffect: "Compendium.dnd5e.rules.JournalEntry.NizgRXLNUqtdlC1s.JournalEntryPage.wvtCeGHgnUmh0cuj",
  pointoforigin: "Compendium.dnd5e.rules.JournalEntry.NizgRXLNUqtdlC1s.JournalEntryPage.8HxbRceQQUAhyWRt",
  spellsavingthrows: "Compendium.dnd5e.rules.JournalEntry.NizgRXLNUqtdlC1s.JournalEntryPage.8DajfNll90eeKcmB",
  spellattackrolls: "Compendium.dnd5e.rules.JournalEntry.NizgRXLNUqtdlC1s.JournalEntryPage.qAFzmGZKhVvAEUF3",
  combiningmagicaleffects: "Compendium.dnd5e.rules.JournalEntry.NizgRXLNUqtdlC1s.JournalEntryPage.TMIN963hG773yZzO",
  schoolsofmagic: "Compendium.dnd5e.rules.JournalEntry.NizgRXLNUqtdlC1s.JournalEntryPage.TeF6CKMDRpYpsLd4",
  detectingtraps: "Compendium.dnd5e.rules.JournalEntry.NizgRXLNUqtdlC1s.JournalEntryPage.DZ7AhdQ94xggG4bj",
  disablingtraps: "Compendium.dnd5e.rules.JournalEntry.NizgRXLNUqtdlC1s.JournalEntryPage.DZ7AhdQ94xggG4bj",
  curingmadness: "Compendium.dnd5e.rules.JournalEntry.NizgRXLNUqtdlC1s.JournalEntryPage.6Icem7G3CICdNOkM",
  damagethreshold: "Compendium.dnd5e.rules.JournalEntry.NizgRXLNUqtdlC1s.JournalEntryPage.9LJZhqvCburpags3",
  poisontypes: "Compendium.dnd5e.rules.JournalEntry.NizgRXLNUqtdlC1s.JournalEntryPage.I6OMMWUaYCWR9xip",
  contactpoison: "Compendium.dnd5e.rules.JournalEntry.NizgRXLNUqtdlC1s.JournalEntryPage.kXnCEqqGUWRZeZDj",
  ingestedpoison: "Compendium.dnd5e.rules.JournalEntry.NizgRXLNUqtdlC1s.JournalEntryPage.Y0vsJYSWeQcFpJ27",
  inhaledpoison: "Compendium.dnd5e.rules.JournalEntry.NizgRXLNUqtdlC1s.JournalEntryPage.KUyN4eK1xTBzXsjP",
  injurypoison: "Compendium.dnd5e.rules.JournalEntry.NizgRXLNUqtdlC1s.JournalEntryPage.LUL48OUq6SJeMGc7",
  attunement: "Compendium.dnd5e.rules.JournalEntry.NizgRXLNUqtdlC1s.JournalEntryPage.UQ65OwIyGK65eiOK",
  wearingitems: "Compendium.dnd5e.rules.JournalEntry.NizgRXLNUqtdlC1s.JournalEntryPage.iPB8mGKuQx3X0Z2J",
  wieldingitems: "Compendium.dnd5e.rules.JournalEntry.NizgRXLNUqtdlC1s.JournalEntryPage.iPB8mGKuQx3X0Z2J",
  multipleitemsofthesamekind: "Compendium.dnd5e.rules.JournalEntry.NizgRXLNUqtdlC1s.JournalEntryPage.rLJdvz4Mde8GkEYQ",
  paireditems: "Compendium.dnd5e.rules.JournalEntry.NizgRXLNUqtdlC1s.JournalEntryPage.rd9pCH8yFraSGN34",
  commandword: "Compendium.dnd5e.rules.JournalEntry.NizgRXLNUqtdlC1s.JournalEntryPage.HiXixxLYesv6Ff3t",
  consumables: "Compendium.dnd5e.rules.JournalEntry.NizgRXLNUqtdlC1s.JournalEntryPage.UEPAcZFzQ5x196zE",
  itemspells: "Compendium.dnd5e.rules.JournalEntry.NizgRXLNUqtdlC1s.JournalEntryPage.DABoaeeF6w31UCsj",
  charges: "Compendium.dnd5e.rules.JournalEntry.NizgRXLNUqtdlC1s.JournalEntryPage.NLRXcgrpRCfsA5mO",
  spellscroll: "Compendium.dnd5e.rules.JournalEntry.NizgRXLNUqtdlC1s.JournalEntryPage.gi8IKhtOlBVhMJrN",
  creaturetags: "Compendium.dnd5e.rules.JournalEntry.NizgRXLNUqtdlC1s.JournalEntryPage.9jV1fFF163dr68vd",
  telepathy: "Compendium.dnd5e.rules.JournalEntry.NizgRXLNUqtdlC1s.JournalEntryPage.geTidcFIYWuUvD2L",
  legendaryactions: "Compendium.dnd5e.rules.JournalEntry.NizgRXLNUqtdlC1s.JournalEntryPage.C1awOyZh78pq1xmY",
  lairactions: "Compendium.dnd5e.rules.JournalEntry.NizgRXLNUqtdlC1s.JournalEntryPage.07PtjpMxiRIhkBEp",
  regionaleffects: "Compendium.dnd5e.rules.JournalEntry.NizgRXLNUqtdlC1s.JournalEntryPage.uj8W27NKFyzygPUd"
};

/* -------------------------------------------- */
/*  Token Rings Framework                       */
/* -------------------------------------------- */

/**
 * Token Rings configuration data
 *
 * @typedef {object} TokenRingsConfiguration
 * @property {Record<string, string>} effects        Localized names of the configurable ring effects.
 * @property {string} spriteSheet                    The sprite sheet json source.
 * @property {typeof BaseSamplerShader} shaderClass  The shader class definition associated with the token ring.
 */

/**
 * @type {TokenRingsConfiguration}
 */
DND5E.tokenRings = {
  effects: {
    RING_PULSE: "DND5E.TokenRings.Effects.RingPulse",
    RING_GRADIENT: "DND5E.TokenRings.Effects.RingGradient",
    BKG_WAVE: "DND5E.TokenRings.Effects.BackgroundWave"
  },
  spriteSheet: "systems/dnd5e/tokens/composite/token-rings.json",
  shaderClass: null
};
preLocalize("tokenRings.effects");

/* -------------------------------------------- */
/*  Sources                                     */
/* -------------------------------------------- */

/**
 * List of books available as sources.
 * @enum {string}
 */
DND5E.sourceBooks = {
  "SRD 5.1": "SOURCE.BOOK.SRD"
};
preLocalize("sourceBooks", { sort: true });

/* -------------------------------------------- */
/*  Themes                                      */
/* -------------------------------------------- */

/**
 * Themes that can be set for the system or on sheets.
 * @enum {string}
 */
DND5E.themes = {
  light: "SHEETS.DND5E.THEME.Light",
  dark: "SHEETS.DND5E.THEME.Dark"
};
preLocalize("themes");

/* -------------------------------------------- */
/*  Enrichment                                  */
/* -------------------------------------------- */

let _enrichmentLookup;
Object.defineProperty(DND5E, "enrichmentLookup", {
  get() {
    const slugify = value => value?.slugify().replaceAll("-", "");
    if ( !_enrichmentLookup ) {
      _enrichmentLookup = {
        abilities: foundry.utils.deepClone(DND5E.abilities),
        skills: foundry.utils.deepClone(DND5E.skills),
        spellSchools: foundry.utils.deepClone(DND5E.spellSchools),
        tools: foundry.utils.deepClone(DND5E.toolIds)
      };
      const addFullKeys = key => Object.entries(DND5E[key]).forEach(([k, v]) =>
        _enrichmentLookup[key][slugify(v.fullKey)] = { ...v, key: k }
      );
      addFullKeys("abilities");
      addFullKeys("skills");
      addFullKeys("spellSchools");
    }
    return _enrichmentLookup;
  },
  enumerable: true
});

/* -------------------------------------------- */

/**
 * Patch an existing config enum to allow conversion from string values to object values without
 * breaking existing modules that are expecting strings.
 * @param {string} key          Key within DND5E that has been replaced with an enum of objects.
 * @param {string} fallbackKey  Key within the new config object from which to get the fallback value.
 * @param {object} [options]    Additional options passed through to logCompatibilityWarning.
 */
function patchConfig(key, fallbackKey, options) {
  /** @override */
  function toString() {
    const message = `The value of CONFIG.DND5E.${key} has been changed to an object.`
      +` The former value can be acccessed from .${fallbackKey}.`;
    foundry.utils.logCompatibilityWarning(message, options);
    return this[fallbackKey];
  }

  Object.values(DND5E[key]).forEach(o => {
    if ( foundry.utils.getType(o) !== "Object" ) return;
    Object.defineProperty(o, "toString", {value: toString});
  });
}

/* -------------------------------------------- */

export default DND5E;<|MERGE_RESOLUTION|>--- conflicted
+++ resolved
@@ -1534,139 +1534,94 @@
  * @property {string} icon           Icon representing this type.
  * @property {boolean} [isPhysical]  Is this a type that can be bypassed by magical or silvered weapons?
  * @property {string} [reference]    Reference to a rule page describing this damage type.
+ * @property {Color} Color           Visual color of the damage type.
  */
 
 /**
  * Types of damage the can be caused by abilities.
-<<<<<<< HEAD
- * @enum {{label: string, color: Color, [isPhysical]: boolean}}
-=======
  * @enum {DamageTypeConfiguration}
->>>>>>> 4d0be44c
  */
 DND5E.damageTypes = {
   acid: {
     label: "DND5E.DamageAcid",
-<<<<<<< HEAD
+    icon: "systems/dnd5e/icons/svg/damage/acid.svg",
+    reference: "Compendium.dnd5e.rules.JournalEntry.NizgRXLNUqtdlC1s.JournalEntryPage.IQhbKRPe1vCPdh8v",
     color: new Color(0x839D50)
-  },
-  bludgeoning: {
-    label: "DND5E.DamageBludgeoning",
-    color: new Color(0x0000A0),
-    isPhysical: true
-  },
-  cold: {
-    label: "DND5E.DamageCold",
-    color: new Color(0xADD8E6)
-  },
-  fire: {
-    label: "DND5E.DamageFire",
-    color: new Color(0xFF4500)
-  },
-  force: {
-    label: "DND5E.DamageForce",
-    color: new Color(0x800080)
-  },
-  lightning: {
-    label: "DND5E.DamageLightning",
-    color: new Color(0x1E90FF)
-  },
-  necrotic: {
-    label: "DND5E.DamageNecrotic",
-    color: new Color(0x006400)
-  },
-  piercing: {
-    label: "DND5E.DamagePiercing",
-    color: new Color(0xC0C0C0),
-    isPhysical: true
-  },
-  poison: {
-    label: "DND5E.DamagePoison",
-    color: new Color(0x8A2BE2)
-  },
-  psychic: {
-    label: "DND5E.DamagePsychic",
-    color: new Color(0xFF1493)
-  },
-  radiant: {
-    label: "DND5E.DamageRadiant",
-    color: new Color(0xFFD700)
-  },
-  slashing: {
-    label: "DND5E.DamageSlashing",
-    color: new Color(0x8B0000),
-    isPhysical: true
-  },
-  thunder: {
-    label: "DND5E.DamageThunder",
-    color: new Color(0x708090)
-=======
-    icon: "systems/dnd5e/icons/svg/damage/acid.svg",
-    reference: "Compendium.dnd5e.rules.JournalEntry.NizgRXLNUqtdlC1s.JournalEntryPage.IQhbKRPe1vCPdh8v"
   },
   bludgeoning: {
     label: "DND5E.DamageBludgeoning",
     icon: "systems/dnd5e/icons/svg/damage/bludgeoning.svg",
     isPhysical: true,
-    reference: "Compendium.dnd5e.rules.JournalEntry.NizgRXLNUqtdlC1s.JournalEntryPage.39LFrlef94JIYO8m"
+    reference: "Compendium.dnd5e.rules.JournalEntry.NizgRXLNUqtdlC1s.JournalEntryPage.39LFrlef94JIYO8m",
+    color: new Color(0x0000A0)
   },
   cold: {
     label: "DND5E.DamageCold",
     icon: "systems/dnd5e/icons/svg/damage/cold.svg",
-    reference: "Compendium.dnd5e.rules.JournalEntry.NizgRXLNUqtdlC1s.JournalEntryPage.4xsFUooHDEdfhw6g"
+    reference: "Compendium.dnd5e.rules.JournalEntry.NizgRXLNUqtdlC1s.JournalEntryPage.4xsFUooHDEdfhw6g",
+    color: new Color(0xADD8E6)
   },
   fire: {
     label: "DND5E.DamageFire",
     icon: "systems/dnd5e/icons/svg/damage/fire.svg",
-    reference: "Compendium.dnd5e.rules.JournalEntry.NizgRXLNUqtdlC1s.JournalEntryPage.f1S66aQJi4PmOng6"
+    reference: "Compendium.dnd5e.rules.JournalEntry.NizgRXLNUqtdlC1s.JournalEntryPage.f1S66aQJi4PmOng6",
+    color: new Color(0xFF4500)
   },
   force: {
     label: "DND5E.DamageForce",
     icon: "systems/dnd5e/icons/svg/damage/force.svg",
-    reference: "Compendium.dnd5e.rules.JournalEntry.NizgRXLNUqtdlC1s.JournalEntryPage.eFTWzngD8dKWQuUR"
+    reference: "Compendium.dnd5e.rules.JournalEntry.NizgRXLNUqtdlC1s.JournalEntryPage.eFTWzngD8dKWQuUR",
+    color: new Color(0x800080)
   },
   lightning: {
     label: "DND5E.DamageLightning",
     icon: "systems/dnd5e/icons/svg/damage/lightning.svg",
-    reference: "Compendium.dnd5e.rules.JournalEntry.NizgRXLNUqtdlC1s.JournalEntryPage.9SaxFJ9bM3SutaMC"
+    reference: "Compendium.dnd5e.rules.JournalEntry.NizgRXLNUqtdlC1s.JournalEntryPage.9SaxFJ9bM3SutaMC",
+    color: new Color(0x1E90FF)
   },
   necrotic: {
     label: "DND5E.DamageNecrotic",
     icon: "systems/dnd5e/icons/svg/damage/necrotic.svg",
-    reference: "Compendium.dnd5e.rules.JournalEntry.NizgRXLNUqtdlC1s.JournalEntryPage.klOVUV5G1U7iaKoG"
+    reference: "Compendium.dnd5e.rules.JournalEntry.NizgRXLNUqtdlC1s.JournalEntryPage.klOVUV5G1U7iaKoG",
+    color: new Color(0x006400)
   },
   piercing: {
     label: "DND5E.DamagePiercing",
     icon: "systems/dnd5e/icons/svg/damage/piercing.svg",
     isPhysical: true,
-    reference: "Compendium.dnd5e.rules.JournalEntry.NizgRXLNUqtdlC1s.JournalEntryPage.95agSnEGTdAmKhyC"
+    reference: "Compendium.dnd5e.rules.JournalEntry.NizgRXLNUqtdlC1s.JournalEntryPage.95agSnEGTdAmKhyC",
+    color: new Color(0xC0C0C0)
   },
   poison: {
     label: "DND5E.DamagePoison",
     icon: "systems/dnd5e/icons/svg/statuses/poisoned.svg",
-    reference: "Compendium.dnd5e.rules.JournalEntry.NizgRXLNUqtdlC1s.JournalEntryPage.k5wOYXdWPzcWwds1"
+    reference: "Compendium.dnd5e.rules.JournalEntry.NizgRXLNUqtdlC1s.JournalEntryPage.k5wOYXdWPzcWwds1",
+    color: new Color(0x8A2BE2)
   },
   psychic: {
     label: "DND5E.DamagePsychic",
     icon: "systems/dnd5e/icons/svg/damage/psychic.svg",
-    reference: "Compendium.dnd5e.rules.JournalEntry.NizgRXLNUqtdlC1s.JournalEntryPage.YIKbDv4zYqbE5teJ"
+    reference: "Compendium.dnd5e.rules.JournalEntry.NizgRXLNUqtdlC1s.JournalEntryPage.YIKbDv4zYqbE5teJ",
+    color: new Color(0xFF1493)
   },
   radiant: {
     label: "DND5E.DamageRadiant",
     icon: "systems/dnd5e/icons/svg/damage/radiant.svg",
-    reference: "Compendium.dnd5e.rules.JournalEntry.NizgRXLNUqtdlC1s.JournalEntryPage.5tcK9buXWDOw8yHH"
+    reference: "Compendium.dnd5e.rules.JournalEntry.NizgRXLNUqtdlC1s.JournalEntryPage.5tcK9buXWDOw8yHH",
+    color: new Color(0xFFD700)
   },
   slashing: {
     label: "DND5E.DamageSlashing",
     icon: "systems/dnd5e/icons/svg/damage/slashing.svg",
     isPhysical: true,
-    reference: "Compendium.dnd5e.rules.JournalEntry.NizgRXLNUqtdlC1s.JournalEntryPage.sz2XKQ5lgsdPEJOa"
+    reference: "Compendium.dnd5e.rules.JournalEntry.NizgRXLNUqtdlC1s.JournalEntryPage.sz2XKQ5lgsdPEJOa",
+    color: new Color(0x8B0000)
   },
   thunder: {
     label: "DND5E.DamageThunder",
     icon: "systems/dnd5e/icons/svg/damage/thunder.svg",
-    reference: "Compendium.dnd5e.rules.JournalEntry.NizgRXLNUqtdlC1s.JournalEntryPage.iqsmMHk7FSpiNkQy"
->>>>>>> 4d0be44c
+    reference: "Compendium.dnd5e.rules.JournalEntry.NizgRXLNUqtdlC1s.JournalEntryPage.iqsmMHk7FSpiNkQy",
+    color: new Color(0x708090)
   }
 };
 patchConfig("damageTypes", "label", { since: "DnD5e 3.0", until: "DnD5e 3.2" });
@@ -1683,19 +1638,13 @@
 DND5E.healingTypes = {
   healing: {
     label: "DND5E.Healing",
-<<<<<<< HEAD
+    icon: "systems/dnd5e/icons/svg/damage/healing.svg",
     color: new Color(0x46C252)
   },
   temphp: {
     label: "DND5E.HealingTemp",
+    icon: "systems/dnd5e/icons/svg/damage/temphp.svg",
     color: new Color(0x4B66DE)
-=======
-    icon: "systems/dnd5e/icons/svg/damage/healing.svg"
-  },
-  temphp: {
-    label: "DND5E.HealingTemp",
-    icon: "systems/dnd5e/icons/svg/damage/temphp.svg"
->>>>>>> 4d0be44c
   }
 };
 patchConfig("healingTypes", "label", { since: "DnD5e 3.0", until: "DnD5e 3.2" });
