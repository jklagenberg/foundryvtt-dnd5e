import { FormulaField, LocalDocumentField } from "../fields.mjs";
import CreatureTypeField from "../shared/creature-type-field.mjs";
import AttributesFields from "./templates/attributes.mjs";
import CreatureTemplate from "./templates/creature.mjs";
import DetailsFields from "./templates/details.mjs";
import TraitsFields from "./templates/traits.mjs";

const { SchemaField, NumberField, StringField, BooleanField, ArrayField, IntegerSortField } = foundry.data.fields;

/**
 * @typedef {object} ActorFavorites5e
 * @property {"effect"|"item"|"skill"|"slots"|"tool"} type  The favorite type.
 * @property {string} id                                    The Document UUID, skill or tool identifier, or spell slot
 *                                                          level identifier.
 * @property {number} sort                                  The sort value.
 */

/**
 * System data definition for Characters.
 *
 * @property {object} attributes
 * @property {object} attributes.ac
 * @property {number} attributes.ac.flat                  Flat value used for flat or natural armor calculation.
 * @property {string} attributes.ac.calc                  Name of one of the built-in formulas to use.
 * @property {string} attributes.ac.formula               Custom formula to use.
 * @property {object} attributes.hp
 * @property {number} attributes.hp.value                 Current hit points.
 * @property {number} attributes.hp.max                   Override for maximum HP.
 * @property {number} attributes.hp.temp                  Temporary HP applied on top of value.
 * @property {number} attributes.hp.tempmax               Temporary change to the maximum HP.
 * @property {object} attributes.hp.bonuses
 * @property {string} attributes.hp.bonuses.level         Bonus formula applied for each class level.
 * @property {string} attributes.hp.bonuses.overall       Bonus formula applied to total HP.
 * @property {object} attributes.death
 * @property {number} attributes.death.success            Number of successful death saves.
 * @property {number} attributes.death.failure            Number of failed death saves.
 * @property {number} attributes.exhaustion               Number of levels of exhaustion.
 * @property {number} attributes.inspiration              Does this character have inspiration?
 * @property {object} details
 * @property {Item5e|string} details.background           Character's background item or name.
 * @property {string} details.originalClass               ID of first class taken by character.
 * @property {XPData} details.xp                          Experience points gained.
 * @property {number} details.xp.value                    Total experience points earned.
 * @property {string} details.appearance                  Description of character's appearance.
 * @property {string} details.trait                       Character's personality traits.
 * @property {string} details.ideal                       Character's ideals.
 * @property {string} details.bond                        Character's bonds.
 * @property {string} details.flaw                        Character's flaws.
 * @property {object} traits
 * @property {SimpleTraitData} traits.weaponProf          Character's weapon proficiencies.
 * @property {SimpleTraitData} traits.armorProf           Character's armor proficiencies.
 * @property {object} resources
 * @property {CharacterResourceData} resources.primary    Resource number one.
 * @property {CharacterResourceData} resources.secondary  Resource number two.
 * @property {CharacterResourceData} resources.tertiary   Resource number three.
 * @property {ActorFavorites5e[]} favorites               The character's favorites.
 */
export default class CharacterData extends CreatureTemplate {

  /** @inheritdoc */
  static _systemType = "character";

  /* -------------------------------------------- */

  /** @inheritdoc */
  static defineSchema() {
    return this.mergeSchema(super.defineSchema(), {
      creation: new foundry.data.fields.SchemaField({
        level: new foundry.data.fields.StringField({initial: "Classic", label: "DND5E.CreationLevel"}),
        majorBonus: new foundry.data.fields.StringField({initial: "", label: "DND5E.MajorBonus"}),
        minorBonus: new foundry.data.fields.StringField({initial: "", label: "DND5E.MinorBonus"}),
        validate: new foundry.data.fields.BooleanField({initial: false, label: "DND5E.CreationValidate"})
      }),
      attributes: new foundry.data.fields.SchemaField({
        ...AttributesFields.common,
        ...AttributesFields.creature,
        ac: new SchemaField({
          flat: new NumberField({integer: true, min: 0, label: "DND5E.ArmorClassFlat"}),
          calc: new StringField({initial: "default", label: "DND5E.ArmorClassCalculation"}),
          formula: new FormulaField({deterministic: true, label: "DND5E.ArmorClassFormula"})
        }, {label: "DND5E.ArmorClass"}),
        hp: new SchemaField({
          value: new NumberField({
            nullable: false, integer: true, min: 0, initial: 0, label: "DND5E.HitPointsCurrent"
          }),
          max: new NumberField({
            nullable: true, integer: true, min: 0, initial: null, label: "DND5E.HitPointsOverride"
          }),
          temp: new NumberField({integer: true, initial: 0, min: 0, label: "DND5E.HitPointsTemp"}),
          tempmax: new NumberField({integer: true, initial: 0, label: "DND5E.HitPointsTempMax"}),
          bonuses: new SchemaField({
            level: new FormulaField({deterministic: true, label: "DND5E.HitPointsBonusLevel"}),
            overall: new FormulaField({deterministic: true, label: "DND5E.HitPointsBonusOverall"})
          })
        }, {label: "DND5E.HitPoints"}),
        death: new SchemaField({
          success: new NumberField({
            required: true, nullable: false, integer: true, min: 0, initial: 0, label: "DND5E.DeathSaveSuccesses"
          }),
          failure: new NumberField({
            required: true, nullable: false, integer: true, min: 0, initial: 0, label: "DND5E.DeathSaveFailures"
          })
        }, {label: "DND5E.DeathSave"}),
        inspiration: new BooleanField({required: true, label: "DND5E.Inspiration"})
      }, {label: "DND5E.Attributes"}),
      details: new SchemaField({
        ...DetailsFields.common,
        ...DetailsFields.creature,
        background: new LocalDocumentField(foundry.documents.BaseItem, {
          required: true, fallback: true, label: "DND5E.Background"
        }),
        originalClass: new StringField({required: true, label: "DND5E.ClassOriginal"}),
        xp: new SchemaField({
          value: new NumberField({
            required: true, nullable: false, integer: true, min: 0, initial: 0, label: "DND5E.ExperiencePointsCurrent"
          })
        }, {label: "DND5E.ExperiencePoints"}),
        appearance: new StringField({required: true, label: "DND5E.Appearance"}),
        trait: new StringField({required: true, label: "DND5E.PersonalityTraits"}),
        ideal: new StringField({required: true, label: "DND5E.Ideals"}),
        bond: new StringField({required: true, label: "DND5E.Bonds"}),
        flaw: new StringField({required: true, label: "DND5E.Flaws"}),
        gender: new StringField({ label: "DND5E.Gender" }),
        eyes: new StringField({ label: "DND5E.Eyes" }),
        height: new StringField({ label: "DND5E.Height" }),
        faith: new StringField({ label: "DND5E.Faith" }),
        hair: new StringField({ label: "DND5E.Hair" }),
        skin: new StringField({ label: "DND5E.Skin" }),
        age: new StringField({ label: "DND5E.Age" }),
        weight: new StringField({ label: "DND5E.Weight" })
      }, {label: "DND5E.Details"}),
      traits: new SchemaField({
        ...TraitsFields.common,
        ...TraitsFields.creature,
        weaponProf: TraitsFields.makeSimpleTrait({label: "DND5E.TraitWeaponProf"}),
        armorProf: TraitsFields.makeSimpleTrait({label: "DND5E.TraitArmorProf"})
      }, {label: "DND5E.Traits"}),
      resources: new SchemaField({
        primary: makeResourceField({label: "DND5E.ResourcePrimary"}),
        secondary: makeResourceField({label: "DND5E.ResourceSecondary"}),
        tertiary: makeResourceField({label: "DND5E.ResourceTertiary"})
      }, {label: "DND5E.Resources"}),
      favorites: new ArrayField(new SchemaField({
        type: new StringField({ required: true, blank: false }),
        id: new StringField({ required: true, blank: false }),
        sort: new IntegerSortField()
      }), { label: "DND5E.Favorites" })
    });
  }

  /* -------------------------------------------- */
  /*  Data Migration                              */
  /* -------------------------------------------- */

  /** @inheritdoc */
  static _migrateData(source) {
    super._migrateData(source);
    AttributesFields._migrateInitiative(source.attributes);
  }

  /* -------------------------------------------- */
  /*  Data Preparation                            */
  /* -------------------------------------------- */

  /**
   * Prepare movement & senses values derived from race item.
   */
  prepareEmbeddedData() {
    const raceData = this.details.race?.system;
    if ( !raceData ) {
      this.details.type = new CreatureTypeField({ swarm: false }).initialize({ value: "humanoid" }, this);
      return;
    }

    for ( const key of Object.keys(CONFIG.DND5E.movementTypes) ) {
      if ( raceData.movement[key] ) this.attributes.movement[key] ??= raceData.movement[key];
    }
    if ( raceData.movement.hover ) this.attributes.movement.hover = true;
    this.attributes.movement.units ??= raceData.movement.units;

    for ( const key of Object.keys(CONFIG.DND5E.senses) ) {
      if ( raceData.senses[key] ) this.attributes.senses[key] ??= raceData.senses[key];
    }
    this.attributes.senses.special = [this.attributes.senses.special, raceData.senses.special].filterJoin(";");
    this.attributes.senses.units ??= raceData.senses.units;

    this.details.type = raceData.type;
  }

  /* -------------------------------------------- */

  /**
   * Prepare remaining character data.
   */
  prepareDerivedData() {
    AttributesFields.prepareExhaustionLevel.call(this);
    AttributesFields.prepareMovement.call(this);
    TraitsFields.prepareResistImmune.call(this);
  }

  /* -------------------------------------------- */
  /*  Helpers                                     */
  /* -------------------------------------------- */

  /** @inheritdoc */
  getRollData({ deterministic=false }={}) {
    const data = super.getRollData({ deterministic });
    data.classes = {};
    for ( const [identifier, cls] of Object.entries(this.parent.classes) ) {
      data.classes[identifier] = {...cls.system};
      if ( cls.subclass ) data.classes[identifier].subclass = cls.subclass.system;
    }
    return data;
  }

  /* -------------------------------------------- */

  /**
   * Checks whether the item with the given relative UUID has been favorited
   * @param {string} favoriteId  The relative UUID of the item to check.
   * @returns {boolean}
   */
  hasFavorite(favoriteId) {
    return !!this.favorites.find(f => f.id === favoriteId);
  }

  /* -------------------------------------------- */

  /**
   * Add a favorite item to this actor.
   * If the given item is already favorite, this method has no effect.
   * @param {ActorFavorites5e} favorite  The favorite to add.
   * @returns {Promise<Actor5e>}
   * @throws If the item intended to be favorited does not belong to this actor.
   */
  addFavorite(favorite) {
    if ( this.hasFavorite(favorite.id) ) return Promise.resolve(this.parent);

    if ( favorite.id.startsWith(".") && fromUuidSync(favorite.id, { relative: this.parent }) === null ) {
      // Assume that an ID starting with a "." is a relative ID.
      throw new Error(`The item with id ${favorite.id} is not owned by actor ${this.parent.id}`);
    }

    let maxSort = 0;
    const favorites = this.favorites.map(f => {
      if ( f.sort > maxSort ) maxSort = f.sort;
      return { ...f };
    });
    favorites.push({ ...favorite, sort: maxSort + CONST.SORT_INTEGER_DENSITY });
    return this.parent.update({ "system.favorites": favorites });
  }

  /* -------------------------------------------- */

  /**
   * Removes the favorite with the given relative UUID or resource ID
   * @param {string} favoriteId  The relative UUID or resource ID of the favorite to remove.
   * @returns {Promise<Actor5e>}
   */
  removeFavorite(favoriteId) {
    if ( favoriteId.startsWith("resources.") ) return this.parent.update({ [`system.${favoriteId}.max`]: 0 });
    const favorites = this.favorites.filter(f => f.id !== favoriteId);
    return this.parent.update({ "system.favorites": favorites });
  }
}

/* -------------------------------------------- */

/**
 * Data structure for character's resources.
 *
 * @typedef {object} ResourceData
 * @property {number} value  Available uses of this resource.
 * @property {number} max    Maximum allowed uses of this resource.
 * @property {boolean} sr    Does this resource recover on a short rest?
 * @property {boolean} lr    Does this resource recover on a long rest?
 * @property {string} label  Displayed name.
 */

/**
 * Produce the schema field for a simple trait.
 * @param {object} schemaOptions  Options passed to the outer schema.
 * @returns {ResourceData}
 */
function makeResourceField(schemaOptions={}) {
<<<<<<< HEAD
  return new foundry.data.fields.SchemaField({
    value: new foundry.data.fields.NumberField({
      required: true, integer: true, initial: 0, labels: "DND5E.ResourceValue"
    }),
    max: new foundry.data.fields.NumberField({
      required: true, integer: true, initial: 0, labels: "DND5E.ResourceMax"
    }),
    sr: new foundry.data.fields.BooleanField({required: true, labels: "DND5E.ShortRestRecovery"}),
    lr: new foundry.data.fields.BooleanField({required: true, labels: "DND5E.LongRestRecovery"}),
    label: new foundry.data.fields.StringField({required: true, labels: "DND5E.ResourceLabel"}),
    identifier: new foundry.data.fields.StringField({required: true, labels: "DND5E.ResourceLabel"})
=======
  return new SchemaField({
    value: new NumberField({required: true, integer: true, initial: 0, labels: "DND5E.ResourceValue"}),
    max: new NumberField({required: true, integer: true, initial: 0, labels: "DND5E.ResourceMax"}),
    sr: new BooleanField({required: true, labels: "DND5E.ShortRestRecovery"}),
    lr: new BooleanField({required: true, labels: "DND5E.LongRestRecovery"}),
    label: new StringField({required: true, labels: "DND5E.ResourceLabel"})
>>>>>>> 4f2efcd9
  }, schemaOptions);
}<|MERGE_RESOLUTION|>--- conflicted
+++ resolved
@@ -283,25 +283,11 @@
  * @returns {ResourceData}
  */
 function makeResourceField(schemaOptions={}) {
-<<<<<<< HEAD
-  return new foundry.data.fields.SchemaField({
-    value: new foundry.data.fields.NumberField({
-      required: true, integer: true, initial: 0, labels: "DND5E.ResourceValue"
-    }),
-    max: new foundry.data.fields.NumberField({
-      required: true, integer: true, initial: 0, labels: "DND5E.ResourceMax"
-    }),
-    sr: new foundry.data.fields.BooleanField({required: true, labels: "DND5E.ShortRestRecovery"}),
-    lr: new foundry.data.fields.BooleanField({required: true, labels: "DND5E.LongRestRecovery"}),
-    label: new foundry.data.fields.StringField({required: true, labels: "DND5E.ResourceLabel"}),
-    identifier: new foundry.data.fields.StringField({required: true, labels: "DND5E.ResourceLabel"})
-=======
   return new SchemaField({
     value: new NumberField({required: true, integer: true, initial: 0, labels: "DND5E.ResourceValue"}),
     max: new NumberField({required: true, integer: true, initial: 0, labels: "DND5E.ResourceMax"}),
     sr: new BooleanField({required: true, labels: "DND5E.ShortRestRecovery"}),
     lr: new BooleanField({required: true, labels: "DND5E.LongRestRecovery"}),
     label: new StringField({required: true, labels: "DND5E.ResourceLabel"})
->>>>>>> 4f2efcd9
   }, schemaOptions);
 }