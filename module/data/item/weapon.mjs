import SystemDataModel from "../abstract.mjs";
import { MappingField } from "../fields.mjs";
import ActionTemplate from "./templates/action.mjs";
import ActivatedEffectTemplate from "./templates/activated-effect.mjs";
import EquippableItemTemplate from "./templates/equippable-item.mjs";
import IdentifiableTemplate from "./templates/identifiable.mjs";
import ItemDescriptionTemplate from "./templates/item-description.mjs";
import PhysicalItemTemplate from "./templates/physical-item.mjs";
import ItemTypeTemplate from "./templates/item-type.mjs";
import MountableTemplate from "./templates/mountable.mjs";
import ItemTypeField from "./fields/item-type-field.mjs";

/**
 * Data definition for Weapon items.
 * @mixes ItemDescriptionTemplate
<<<<<<< HEAD
 * @mixes IdentifiableTemplate
=======
 * @mixes ItemTypeTemplate
>>>>>>> bb36d45e
 * @mixes PhysicalItemTemplate
 * @mixes EquippableItemTemplate
 * @mixes ActivatedEffectTemplate
 * @mixes ActionTemplate
 * @mixes MountableTemplate
 *
 * @property {object} properties   Mapping of various weapon property booleans.
 * @property {number} proficient   Does the weapon's owner have proficiency?
 */
export default class WeaponData extends SystemDataModel.mixin(
<<<<<<< HEAD
  ItemDescriptionTemplate, IdentifiableTemplate, PhysicalItemTemplate, EquippableItemTemplate,
=======
  ItemDescriptionTemplate, ItemTypeTemplate, PhysicalItemTemplate, EquippableItemTemplate,
>>>>>>> bb36d45e
  ActivatedEffectTemplate, ActionTemplate, MountableTemplate
) {
  /** @inheritdoc */
  static defineSchema() {
    return this.mergeSchema(super.defineSchema(), {
      type: new ItemTypeField({ value: "simpleM" }, { label: "DND5E.ItemWeaponType" }),
      properties: new MappingField(new foundry.data.fields.BooleanField(), {
        required: true, initialKeys: CONFIG.DND5E.weaponProperties, label: "DND5E.ItemWeaponProperties"
      }),
      proficient: new foundry.data.fields.NumberField({
        required: true, min: 0, max: 1, integer: true, initial: null, label: "DND5E.ProficiencyLevel"
      })
    });
  }

  /* -------------------------------------------- */
  /*  Migrations                                  */
  /* -------------------------------------------- */

  /** @inheritdoc */
  static _migrateData(source) {
    super._migrateData(source);
    WeaponData.#migratePropertiesData(source);
    WeaponData.#migrateProficient(source);
  }

  /* -------------------------------------------- */

  /**
   * Migrate the weapons's properties object to remove any old, non-boolean values.
   * @param {object} source  The candidate source data from which the model will be constructed.
   */
  static #migratePropertiesData(source) {
    if ( !source.properties ) return;
    for ( const [key, value] of Object.entries(source.properties) ) {
      if ( typeof value !== "boolean" ) delete source.properties[key];
    }
  }

  /* -------------------------------------------- */

  /**
   * Migrate the proficient field to convert boolean values.
   * @param {object} source  The candidate source data from which the model will be constructed.
   */
  static #migrateProficient(source) {
    if ( typeof source.proficient === "boolean" ) source.proficient = Number(source.proficient);
  }

  /* -------------------------------------------- */
  /*  Getters                                     */
  /* -------------------------------------------- */

  /**
   * Properties displayed in chat.
   * @type {string[]}
   */
  get chatProperties() {
    return [CONFIG.DND5E.weaponTypes[this.type.value]];
  }

  /* -------------------------------------------- */

  /** @inheritdoc */
  get _typeAbilityMod() {
    if ( ["simpleR", "martialR"].includes(this.type.value) ) return "dex";

    const abilities = this.parent?.actor?.system.abilities;
    if ( this.properties.fin && abilities ) {
      return (abilities.dex?.mod ?? 0) >= (abilities.str?.mod ?? 0) ? "dex" : "str";
    }

    return null;
  }

  /* -------------------------------------------- */

  /** @inheritdoc */
  get _typeCriticalThreshold() {
    return this.parent?.actor?.flags.dnd5e?.weaponCriticalThreshold ?? Infinity;
  }

  /* -------------------------------------------- */

  /**
   * Is this item a separate large object like a siege engine or vehicle component that is
   * usually mounted on fixtures rather than equipped, and has its own AC and HP?
   * @type {boolean}
   */
  get isMountable() {
    return this.type.value === "siege";
  }

  /* -------------------------------------------- */

  /**
   * The proficiency multiplier for this item.
   * @returns {number}
   */
  get proficiencyMultiplier() {
    if ( Number.isFinite(this.proficient) ) return this.proficient;
    const actor = this.parent.actor;
    if ( !actor ) return 0;
    if ( actor.type === "npc" ) return 1; // NPCs are always considered proficient with any weapon in their stat block.
    const config = CONFIG.DND5E.weaponProficienciesMap;
    const itemProf = config[this.type.value];
    const actorProfs = actor.system.traits?.weaponProf?.value ?? new Set();
    const natural = this.type.value === "natural";
    const improvised = (this.type.value === "improv") && !!actor.getFlag("dnd5e", "tavernBrawlerFeat");
    const isProficient = natural || improvised || actorProfs.has(itemProf) || actorProfs.has(this.type.baseItem);
    return Number(isProficient);
  }
}<|MERGE_RESOLUTION|>--- conflicted
+++ resolved
@@ -13,11 +13,8 @@
 /**
  * Data definition for Weapon items.
  * @mixes ItemDescriptionTemplate
-<<<<<<< HEAD
+ * @mixes ItemTypeTemplate
  * @mixes IdentifiableTemplate
-=======
- * @mixes ItemTypeTemplate
->>>>>>> bb36d45e
  * @mixes PhysicalItemTemplate
  * @mixes EquippableItemTemplate
  * @mixes ActivatedEffectTemplate
@@ -28,11 +25,7 @@
  * @property {number} proficient   Does the weapon's owner have proficiency?
  */
 export default class WeaponData extends SystemDataModel.mixin(
-<<<<<<< HEAD
-  ItemDescriptionTemplate, IdentifiableTemplate, PhysicalItemTemplate, EquippableItemTemplate,
-=======
-  ItemDescriptionTemplate, ItemTypeTemplate, PhysicalItemTemplate, EquippableItemTemplate,
->>>>>>> bb36d45e
+  ItemDescriptionTemplate, IdentifiableTemplate, ItemTypeTemplate, PhysicalItemTemplate, EquippableItemTemplate,
   ActivatedEffectTemplate, ActionTemplate, MountableTemplate
 ) {
   /** @inheritdoc */
