import SystemDataModel from "../abstract.mjs";
import ActionTemplate from "./templates/action.mjs";
import ActivatedEffectTemplate from "./templates/activated-effect.mjs";
import EquippableItemTemplate from "./templates/equippable-item.mjs";
import IdentifiableTemplate from "./templates/identifiable.mjs";
import ItemDescriptionTemplate from "./templates/item-description.mjs";
import ItemTypeTemplate from "./templates/item-type.mjs";
import PhysicalItemTemplate from "./templates/physical-item.mjs";
import MountableTemplate from "./templates/mountable.mjs";
import ItemTypeField from "./fields/item-type-field.mjs";

/**
 * Data definition for Equipment items.
 * @mixes ItemDescriptionTemplate
 * @mixes ItemTypeTemplate
 * @mixes IdentifiableTemplate
 * @mixes PhysicalItemTemplate
 * @mixes EquippableItemTemplate
 * @mixes ActivatedEffectTemplate
 * @mixes ActionTemplate
 * @mixes MountableTemplate
 *
 * @property {object} armor             Armor details and equipment type information.
 * @property {number} armor.value       Base armor class or shield bonus.
 * @property {number} armor.dex         Maximum dex bonus added to armor class.
 * @property {object} speed             Speed granted by a piece of vehicle equipment.
 * @property {number} speed.value       Speed granted by this piece of equipment measured in feet or meters
 *                                      depending on system setting.
 * @property {string} speed.conditions  Conditions that may affect item's speed.
 * @property {number} strength          Minimum strength required to use a piece of armor.
 * @property {number} proficient        Does the owner have proficiency in this piece of equipment?
 */
export default class EquipmentData extends SystemDataModel.mixin(
  ItemDescriptionTemplate, IdentifiableTemplate, ItemTypeTemplate, PhysicalItemTemplate, EquippableItemTemplate,
  ActivatedEffectTemplate, ActionTemplate, MountableTemplate
) {
  /** @inheritdoc */
  static defineSchema() {
    return this.mergeSchema(super.defineSchema(), {
      type: new ItemTypeField({value: "light", subtype: false}, {label: "DND5E.ItemEquipmentType"}),
      armor: new foundry.data.fields.SchemaField({
        value: new foundry.data.fields.NumberField({required: true, integer: true, min: 0, label: "DND5E.ArmorClass"}),
        dex: new foundry.data.fields.NumberField({required: true, integer: true, label: "DND5E.ItemEquipmentDexMod"})
      }),
      properties: new foundry.data.fields.SetField(new foundry.data.fields.StringField(), {
        label: "DND5E.ItemEquipmentProperties"
      }),
      speed: new foundry.data.fields.SchemaField({
        value: new foundry.data.fields.NumberField({required: true, min: 0, label: "DND5E.Speed"}),
        conditions: new foundry.data.fields.StringField({required: true, label: "DND5E.SpeedConditions"})
      }, {label: "DND5E.Speed"}),
      strength: new foundry.data.fields.NumberField({
        required: true, integer: true, min: 0, label: "DND5E.ItemRequiredStr"
      }),
      proficient: new foundry.data.fields.NumberField({
        required: true, min: 0, max: 1, integer: true, initial: null, label: "DND5E.ProficiencyLevel"
      })
    });
  }

  /* -------------------------------------------- */
  /*  Migrations                                  */
  /* -------------------------------------------- */

  /** @inheritdoc */
  static _migrateData(source) {
    super._migrateData(source);
    EquipmentData.#migrateArmor(source);
    EquipmentData.#migrateType(source);
    EquipmentData.#migrateStrength(source);
    EquipmentData.#migrateProficient(source);
  }

  /* -------------------------------------------- */

  /**
   * Apply migrations to the armor field.
   * @param {object} source  The candidate source data from which the model will be constructed.
   */
  static #migrateArmor(source) {
    if ( !("armor" in source) ) return;
    source.armor ??= {};
    if ( (typeof source.armor.dex === "string") ) {
      const dex = source.armor.dex;
      if ( dex === "" ) source.armor.dex = null;
      else if ( Number.isNumeric(dex) ) source.armor.dex = Number(dex);
    }
  }

  /* -------------------------------------------- */

  /**
   * Apply migrations to the type field.
   * @param {object} source  The candidate source data from which the model will be constructed.
   */
  static #migrateType(source) {
    if ( !("type" in source) ) return;
    if ( source.type.value === "bonus" ) source.type.value = "trinket";
  }

  /* -------------------------------------------- */

  /**
   * Ensure blank strength values are migrated to null, and string values are converted to numbers.
   * @param {object} source  The candidate source data from which the model will be constructed.
   */
  static #migrateStrength(source) {
    if ( typeof source.strength !== "string" ) return;
    if ( source.strength === "" ) source.strength = null;
    if ( Number.isNumeric(source.strength) ) source.strength = Number(source.strength);
  }

  /* -------------------------------------------- */

  /**
   * Migrates stealth disadvantage boolean to properties.
   * @param {object} source  The candidate source data from which the model will be constructed.
   */
  static _migrateStealth(source) {
    if ( foundry.utils.getProperty(source, "system.stealth") === true ) {
      foundry.utils.setProperty(source, "flags.dnd5e.migratedProperties", ["stealthDisadvantage"]);
    }
  }

  /* -------------------------------------------- */

  /**
   * Migrate the proficient field to convert boolean values.
   * @param {object} source  The candidate source data from which the model will be constructed.
   */
  static #migrateProficient(source) {
    if ( typeof source.proficient === "boolean" ) source.proficient = Number(source.proficient);
  }

  /* -------------------------------------------- */
  /*  Data Preparation                            */
  /* -------------------------------------------- */

  /** @inheritDoc */
  prepareDerivedData() {
    super.prepareDerivedData();
    this.type.label = CONFIG.DND5E.equipmentTypes[this.type.value];
  }

  /* -------------------------------------------- */
  /*  Getters                                     */
  /* -------------------------------------------- */

  /**
   * Properties displayed in chat.
   * @type {string[]}
   */
  get chatProperties() {
    return [
<<<<<<< HEAD
      this.type.label,
      this.parent.labels?.armor ?? null,
=======
      CONFIG.DND5E.equipmentTypes[this.type.value],
      (this.isArmor || this.isMountable) ? (this.parent.labels?.armor ?? null) : null,
>>>>>>> 83cb6431
      this.properties.has("stealthDisadvantage") ? game.i18n.localize("DND5E.Item.PropertyStealthDisadvantage") : null
    ];
  }

  /* -------------------------------------------- */

  /**
   * Properties displayed in the item tooltip.
   * @type {string[]}
   */
  get tooltipProperties() {
    return [
      this.parent.labels?.armor,
      this.properties.has("stealthDisadvantage") ? game.i18n.localize("DND5E.StealthDisadvantage") : null
    ];
  }

  /* -------------------------------------------- */

  /**
   * Is this Item any of the armor subtypes?
   * @type {boolean}
   */
  get isArmor() {
    return this.type.value in CONFIG.DND5E.armorTypes;
  }

  /* -------------------------------------------- */

  /**
   * Is this item a separate large object like a siege engine or vehicle component that is
   * usually mounted on fixtures rather than equipped, and has its own AC and HP?
   * @type {boolean}
   */
  get isMountable() {
    return this.type.value === "vehicle";
  }

  /* -------------------------------------------- */

  /**
   * The proficiency multiplier for this item.
   * @returns {number}
   */
  get proficiencyMultiplier() {
    if ( Number.isFinite(this.proficient) ) return this.proficient;
    const actor = this.parent.actor;
    if ( !actor ) return 0;
    if ( actor.type === "npc" ) return 1; // NPCs are always considered proficient with any armor in their stat block.
    const config = CONFIG.DND5E.armorProficienciesMap;
    const itemProf = config[this.type.value];
    const actorProfs = actor.system.traits?.armorProf?.value ?? new Set();
    const isProficient = (itemProf === true) || actorProfs.has(itemProf) || actorProfs.has(this.type.baseItem);
    return Number(isProficient);
  }

  /* -------------------------------------------- */

  /**
   * Does this armor impose disadvantage on stealth checks?
   * @type {boolean}
   * @deprecated since DnD5e 2.5, available until DnD5e 2.7
   */
  get stealth() {
    foundry.utils.logCompatibilityWarning(
      "The `system.stealth` value on equipment has migrated to the 'stealthDisadvantage' property.",
      { since: "DnD5e 2.5", until: "DnD5e 2.7" }
    );
    return this.properties.has("stealthDisadvantage");
  }

  /* -------------------------------------------- */

  /** @inheritdoc */
  get validProperties() {
    const valid = super.validProperties;
    if ( this.isArmor ) valid.add("stealthDisadvantage");
    return valid;
  }
}<|MERGE_RESOLUTION|>--- conflicted
+++ resolved
@@ -152,13 +152,8 @@
    */
   get chatProperties() {
     return [
-<<<<<<< HEAD
       this.type.label,
-      this.parent.labels?.armor ?? null,
-=======
-      CONFIG.DND5E.equipmentTypes[this.type.value],
       (this.isArmor || this.isMountable) ? (this.parent.labels?.armor ?? null) : null,
->>>>>>> 83cb6431
       this.properties.has("stealthDisadvantage") ? game.i18n.localize("DND5E.Item.PropertyStealthDisadvantage") : null
     ];
   }
@@ -171,7 +166,7 @@
    */
   get tooltipProperties() {
     return [
-      this.parent.labels?.armor,
+      (this.isArmor || this.isMountable) ? (this.parent.labels?.armor ?? null) : null,
       this.properties.has("stealthDisadvantage") ? game.i18n.localize("DND5E.StealthDisadvantage") : null
     ];
   }
