--- conflicted
+++ resolved
@@ -12,11 +12,8 @@
 /**
  * Data definition for Consumable items.
  * @mixes ItemDescriptionTemplate
-<<<<<<< HEAD
+ * @mixes ItemTypeTemplate
  * @mixes IdentifiableTemplate
-=======
- * @mixes ItemTypeTemplate
->>>>>>> bb36d45e
  * @mixes PhysicalItemTemplate
  * @mixes EquippableItemTemplate
  * @mixes ActivatedEffectTemplate
@@ -26,12 +23,8 @@
  * @property {boolean} uses.autoDestroy  Should this item be destroyed when it runs out of uses.
  */
 export default class ConsumableData extends SystemDataModel.mixin(
-<<<<<<< HEAD
-  ItemDescriptionTemplate, IdentifiableTemplate, PhysicalItemTemplate, EquippableItemTemplate,
+  ItemDescriptionTemplate, IdentifiableTemplate, ItemTypeTemplate, PhysicalItemTemplate, EquippableItemTemplate,
   ActivatedEffectTemplate, ActionTemplate
-=======
-  ItemDescriptionTemplate, ItemTypeTemplate, PhysicalItemTemplate, EquippableItemTemplate, ActivatedEffectTemplate, ActionTemplate
->>>>>>> bb36d45e
 ) {
   /** @inheritdoc */
   static defineSchema() {
