--- conflicted
+++ resolved
@@ -560,11 +560,11 @@
       },
       "mountable": {
         "armor": {
-          "value": 10
+          "value": null
         },
         "hp": {
-          "value": 0,
-          "max": 0,
+          "value": null,
+          "max": null,
           "dt": null,
           "conditions": ""
         }
@@ -620,24 +620,10 @@
           "ability": "",
           "dc": null,
           "scaling": "spell"
-<<<<<<< HEAD
         },
         "scaling": {
           "mode": "none",
           "formula": null
-=======
-        }
-      },
-      "mountable": {
-        "armor": {
-          "value": null
-        },
-        "hp": {
-          "value": null,
-          "max": null,
-          "dt": null,
-          "conditions": ""
->>>>>>> ac6e7d17
         }
       }
     },
