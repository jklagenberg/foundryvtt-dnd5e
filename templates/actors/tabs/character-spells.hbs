--- conflicted
+++ resolved
@@ -103,15 +103,10 @@
                 {{#dnd5e-itemContext item as |ctx|}}
 
                 {{!-- Spells --}}
-<<<<<<< HEAD
                 <li class="item {{#unless item.isActiveSpellCasting }}inactive{{/unless}}" data-item-id="{{ item.id }}" data-entry-id="{{ item.id }}"
-                    data-item-name="{{ item.name }}" data-item-sort="{{ item.sort }}">
-=======
-                <li class="item" data-item-id="{{ item.id }}" data-entry-id="{{ item.id }}"
                     data-item-name="{{ item.name }}" data-item-sort="{{ item.sort }}" 
                     data-item-preparation-mode="{{ item.system.preparation.mode }}"
                     data-item-preparation-prepared="{{ item.system.preparation.prepared }}">
->>>>>>> ded509fb
 
                     {{!-- Spell Name --}}
                     <div class="item-name item-action item-tooltip {{ @root.rollableClass }}" role="button"
