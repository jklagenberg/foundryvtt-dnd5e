--- conflicted
+++ resolved
@@ -2,24 +2,12 @@
 <div class="form-group input-select">
     <label>{{ localize "DND5E.ItemActivationCost" }}</label>
     <div class="form-fields">
-<<<<<<< HEAD
         <input type="number" step="any" name="system.usageProfiles.{{options.selectedUsageProfile}}.activation.cost"
             value="{{ getProperty (lookup system.usageProfiles options.selectedUsageProfile) "activation.cost" }}"
             placeholder="&mdash;"
         />
-        <select name="system.usageProfiles.{{options.selectedUsageProfile}}.activation.type">
-            {{#select (getProperty (lookup system.usageProfiles options.selectedUsageProfile) "activation.type")}}
-            <option value=""></option>
-            {{#each config.abilityActivationTypes as |name key|}}
-            <option value="{{key}}">{{name}}</option>
-            {{/each}}
-            {{/select}}
-=======
-        <input type="number" step="any" name="system.activation.cost"
-            value="{{system.activation.cost}}" placeholder="&mdash;">
-        <select name="system.activation.type" title="{{localize 'DND5E.ItemActivationType'}}">
-            {{selectOptions config.abilityActivationTypes selected=system.activation.type blank=""}}
->>>>>>> ac6e7d17
+        <select name="system.usageProfiles.{{options.selectedUsageProfile}}.activation.type" title="{{localize 'DND5E.ItemActivationType'}}">
+            {{selectOptions config.abilityActivationTypes selected=(getProperty (lookup system.usageProfiles options.selectedUsageProfile) "activation.type") blank=""}}
         </select>
     </div>
 </div>
@@ -31,13 +19,9 @@
 <div class="form-group">
     <label>{{ localize "DND5E.ItemActivationCondition" }}</label>
     <div class="form-fields">
-<<<<<<< HEAD
         <input type="text" name="system.usageProfiles.{{options.selectedUsageProfile}}.activation.condition"
             value="{{ getProperty (lookup system.usageProfiles options.selectedUsageProfile) "activation.condition" }}"
         />
-=======
-        <input type="text" name="system.activation.condition" value="{{system.activation.condition}}">
->>>>>>> ac6e7d17
     </div>
 </div>
 
@@ -45,18 +29,8 @@
 <div class="form-group">
     <label>{{ localize "DND5E.Cover" }}</label>
     <div class="form-fields">
-<<<<<<< HEAD
         <select name="system.usageProfiles.{{options.selectedUsageProfile}}.cover" data-dtype="Number">
-            {{#select (getProperty (lookup system.usageProfiles options.selectedUsageProfile) "cover")}}
-                <option value="">&mdash;</option>
-                {{#each config.cover as |v k|}}
-                    <option value="{{k}}">{{v}}</option>
-                {{/each}}
-            {{/select}}
-=======
-        <select name="system.cover" data-dtype="Number">
-            {{selectOptions config.cover selected=system.cover blank=""}}
->>>>>>> ac6e7d17
+            {{selectOptions config.cover selected=(getProperty (lookup system.usageProfiles options.selectedUsageProfile) "cover") blank=""}}
         </select>
     </div>
 </div>
@@ -66,31 +40,13 @@
 <div class="form-group input-select-select">
     <label>{{ localize "DND5E.Target" }}</label>
     <div class="form-fields">
-<<<<<<< HEAD
         <input type="number" step="any" name="system.usageProfiles.{{options.selectedUsageProfile}}.target.value"
             value="{{ getProperty (lookup system.usageProfiles options.selectedUsageProfile) "target.value" }}" placeholder="&mdash;">
-        <select name="system.usageProfiles.{{options.selectedUsageProfile}}.target.units">
-            {{#select (getProperty (lookup system.usageProfiles options.selectedUsageProfile) "target.units")}}
-            <option value=""></option>
-            {{#each config.distanceUnits as |name key|}}
-            <option value="{{key}}">{{name}}</option>
-            {{/each}}
-            {{/select}}
+        <select name="system.usageProfiles.{{options.selectedUsageProfile}}.target.units" title="{{localize 'DND5E.TargetUnits'}}">
+            {{selectOptions config.movementUnits selected=(getProperty (lookup system.usageProfiles options.selectedUsageProfile) "target.units") blank=""}}
         </select>
-        <select name="system.usageProfiles.{{options.selectedUsageProfile}}.target.type">
+        <select name="system.usageProfiles.{{options.selectedUsageProfile}}.target.type" title="{{localize 'DND5E.TargetType'}}">
             {{#select (getProperty (lookup system.usageProfiles options.selectedUsageProfile) "target.type")}}
-            <option value=""></option>
-            {{#each config.targetTypes as |name key|}}
-            <option value="{{key}}">{{name}}</option>
-            {{/each}}
-=======
-        <input type="number" step="any" name="system.target.value"
-            value="{{system.target.value}}" placeholder="&mdash;">
-        <select name="system.target.units" title="{{localize 'DND5E.TargetUnits'}}">
-            {{selectOptions config.movementUnits selected=system.target.units blank=""}}
-        </select>
-        <select name="system.target.type" title="{{localize 'DND5E.TargetType'}}">
-            {{#select system.target.type}}
                 <option value=""></option>
                 <option value="none">{{localize "DND5E.None"}}</option>
                 <optgroup label="{{localize 'DND5E.TargetTypeIndividual'}}">
@@ -99,7 +55,6 @@
                 <optgroup label="{{localize 'DND5E.TargetTypeArea'}}">
                     {{selectOptions config.areaTargetTypes labelAttr="label"}}
                 </optgroup>
->>>>>>> ac6e7d17
             {{/select}}
         </select>
     </div>
@@ -120,30 +75,12 @@
 <div class="form-group input-select">
     <label>{{ localize "DND5E.Range" }}</label>
     <div class="form-fields">
-<<<<<<< HEAD
-        <input type="number" step="any" name="system.usageProfiles.{{options.selectedUsageProfile}}.range.value"
-            value="{{ getProperty (lookup system.usageProfiles options.selectedUsageProfile) "range.value" }}" placeholder="{{localize 'DND5E.Normal'}}">
         <span class="sep">/</span>
         <input type="number" step="any" name="system.usageProfiles.{{options.selectedUsageProfile}}.range.long"
-            value="{{ getProperty (lookup system.usageProfiles options.selectedUsageProfile) "range.long" }}" placeholder="{{localize 'DND5E.Max'}}">
-        <select name="system.usageProfiles.{{options.selectedUsageProfile}}.range.units">
-            {{#select (getProperty (lookup system.usageProfiles options.selectedUsageProfile) "range.units")}}
-            <option value=""></option>
-            {{#each config.distanceUnits as |name key|}}
-            <option value="{{key}}">{{name}}</option>
-            {{/each}}
-            {{/select}}
-=======
-        <input type="number" step="any" name="system.range.value"
-            value="{{system.range.value}}" placeholder="{{localize 'DND5E.Normal'}}"
-            title="{{localize 'DND5E.RangeNormal'}}">
-        <span class="sep">/</span>
-        <input type="number" step="any" name="system.range.long"
-            value="{{system.range.long}}" placeholder="{{localize 'DND5E.Long'}}"
+            value="{{ getProperty (lookup system.usageProfiles options.selectedUsageProfile) "range.long" }}" placeholder="{{localize 'DND5E.Long'}}"
             title="{{localize 'DND5E.RangeLong'}}">
-        <select name="system.range.units" title="{{localize 'DND5E.RangeUnits'}}">
-            {{selectOptions config.distanceUnits selected=system.range.units blank=""}}
->>>>>>> ac6e7d17
+        <select name="system.usageProfiles.{{options.selectedUsageProfile}}.range.units" title="{{localize 'DND5E.RangeUnits'}}">
+            {{selectOptions config.distanceUnits selected=(getProperty (lookup system.usageProfiles options.selectedUsageProfile) "range.units") blank=""}}
         </select>
     </div>
 </div>
@@ -152,25 +89,14 @@
 <div class="form-group input-select">
     <label>{{ localize "DND5E.Duration" }}</label>
     <div class="form-fields">
-<<<<<<< HEAD
-        <input type="number" step="any" name="system.usageProfiles.{{options.selectedUsageProfile}}.duration.value" value="{{ getProperty (lookup system.usageProfiles options.selectedUsageProfile) "duration.value" }}"
-            placeholder="&mdash;">
-        <select name="system.usageProfiles.{{options.selectedUsageProfile}}.duration.units">
-            {{#select (getProperty (lookup system.usageProfiles options.selectedUsageProfile) "duration.units")}}
-            <option value=""></option>
-            {{#each config.timePeriods as |name key|}}
-            <option value="{{key}}">{{name}}</option>
-            {{/each}}
-=======
-        <input type="text" name="system.duration.value" value="{{source.duration.value}}"
+        <input type="text" name="system.usageProfiles.{{options.selectedUsageProfile}}.duration.value" value="{{ getProperty (lookup system.usageProfiles options.selectedUsageProfile) "duration.value" }}"
                placeholder="&mdash;" title="{{localize 'DND5E.DurationValue'}}">
-        <select name="system.duration.units" title="{{localize 'DND5E.DurationType'}}">
-            {{#select system.duration.units}}
+        <select name="system.usageProfiles.{{options.selectedUsageProfile}}.duration.units" title="{{localize 'DND5E.DurationType'}}">
+            {{#select (getProperty (lookup system.usageProfiles options.selectedUsageProfile) "duration.units"}}
                 <option value=""></option>
                 {{#each config.timePeriods as |name key|}}
                 <option value="{{key}}">{{name}}</option>
                 {{/each}}
->>>>>>> ac6e7d17
             {{/select}}
         </select>
     </div>
@@ -180,28 +106,14 @@
 <div class="form-group uses-per">
     <label>{{ localize "DND5E.LimitedUses" }}</label>
     <div class="form-fields">
-<<<<<<< HEAD
-        <input type="number" step="any" name="system.usageProfiles.{{options.selectedUsageProfile}}.uses.value" value="{{ getProperty (lookup system.usageProfiles options.selectedUsageProfile) "uses.value" }}">
-        <span class="sep">{{ localize "DND5E.of" }}</span>
-        <input type="text" name="system.usageProfiles.{{options.selectedUsageProfile}}.uses.max" value="{{ getProperty (lookup system.usageProfiles options.selectedUsageProfile) "uses.max" }}">
-        <span class="sep">{{ localize "DND5E.per" }}</span>
-        <select name="system.usageProfiles.{{options.selectedUsageProfile}}.uses.per">
-            {{#select (getProperty (lookup system.usageProfiles options.selectedUsageProfile) "uses.per")}}
-            <option value=""></option>
-            {{#each config.limitedUsePeriods as |name key|}}
-            <option value="{{key}}">{{name}}</option>
-            {{/each}}
-            {{/select}}
-=======
-        <input type="number" step="any" name="system.uses.value" value="{{system.uses.value}}"
+        <input type="number" step="any" name="system.usageProfiles.{{options.selectedUsageProfile}}.uses.value" value="{{ getProperty (lookup system.usageProfiles options.selectedUsageProfile) "uses.value" }}"
             title="{{ localize 'DND5E.UsesAvailable' }}">
         <span class="sep">{{localize "DND5E.of"}}</span>
-        <input type="text" name="system.uses.max" value="{{source.uses.max}}"
+        <input type="text" name="system.usageProfiles.{{options.selectedUsageProfile}}.uses.max" value="{{ getProperty (lookup system.usageProfiles options.selectedUsageProfile) "uses.max" }}"
             title="{{localize 'DND5E.UsesMax'}}">
         <span class="sep">{{localize "DND5E.per"}}</span>
-        <select name="system.uses.per" title="{{localize 'DND5E.UsesPeriod'}}">
-            {{selectOptions config.limitedUsePeriods selected=system.uses.per blank=""}}
->>>>>>> ac6e7d17
+        <select name="system.usageProfiles.{{options.selectedUsageProfile}}.uses.per" title="{{localize 'DND5E.UsesPeriod'}}">
+            {{selectOptions config.limitedUsePeriods selected=(getProperty (lookup system.usageProfiles options.selectedUsageProfile) "uses.per") blank=""}}
         </select>
     </div>
 </div>
@@ -221,36 +133,14 @@
 <div class="form-group uses-per">
     <label>{{ localize "DND5E.ConsumeTitle" }}</label>
     <div class="form-fields">
-<<<<<<< HEAD
-        <select name="system.usageProfiles.{{options.selectedUsageProfile}}.consume.type">
-            {{#select (getProperty (lookup system.usageProfiles options.selectedUsageProfile) "consume.type")}}
-            <option value=""></option>
-            {{#each config.abilityConsumptionTypes as |name key|}}
-            <option value="{{key}}">{{name}}</option>
-            {{/each}}
-            {{/select}}
+        <select name="system.usageProfiles.{{options.selectedUsageProfile}}.consume.type" title="{{localize 'DND5E.ConsumeType'}}">
+            {{selectOptions config.abilityConsumptionTypes selected=(getProperty (lookup system.usageProfiles options.selectedUsageProfile) "consume.type") blank=""}}
         </select>
-        <select name="system.usageProfiles.{{options.selectedUsageProfile}}.consume.target">
-            {{#select (getProperty (lookup system.usageProfiles options.selectedUsageProfile) "consume.target")}}
-            <option value=""></option>
-            {{#each abilityConsumptionTargets as |name key|}}
-            <option value="{{key}}">{{name}}</option>
-            {{/each}}
-            {{/select}}
+        <select name="system.usageProfiles.{{options.selectedUsageProfile}}.consume.target" title="{{localize 'DND5E.ConsumeTarget'}}">
+            {{selectOptions abilityConsumptionTargets selected=(getProperty (lookup system.usageProfiles options.selectedUsageProfile) "consume.target") blank=""}}
         </select>
         <input type="number" step="any" name="system.usageProfiles.{{options.selectedUsageProfile}}.consume.amount"
-            value="{{ getProperty (lookup system.usageProfiles options.selectedUsageProfile) "consume.amount" }}"
-        />
-=======
-        <select name="system.consume.type" title="{{localize 'DND5E.ConsumeType'}}">
-            {{selectOptions config.abilityConsumptionTypes selected=system.consume.type blank=""}}
-        </select>
-        <select name="system.consume.target" title="{{localize 'DND5E.ConsumeTarget'}}">
-            {{selectOptions abilityConsumptionTargets selected=system.consume.target blank=""}}
-        </select>
-        <input type="number" step="any" name="system.consume.amount"
-            value="{{system.consume.amount}}" title="{{localize 'DND5E.ConsumeQuanity'}}">
->>>>>>> ac6e7d17
+            value="{{ getProperty (lookup system.usageProfiles options.selectedUsageProfile) "consume.amount" }}" title="{{localize 'DND5E.ConsumeQuanity'}}">
     </div>
 </div>
 
