<form autocomplete="off">
  <p class="notes">{{localize "DND5E.AbilityConfigurationHint"}}</p>
  <h3 class="form-header">{{labelSaves}}</h3>
  <div class="form-group">
    <label>{{ localize "DND5E.ProficiencyLevel" }}</label>
    <select name="system.abilities.{{abilityId}}.proficient" data-dtype="Number">
      {{selectOptions proficiencyLevels selected=ability.proficient}}
    </select>
  </div>
  <div class="form-group">
    <label>{{localize "DND5E.SaveBonus"}}</label>
    <input name="system.abilities.{{abilityId}}.bonuses.save" type="text" value="{{ability.bonuses.save}}">
  </div>
  <div class="form-group">
    <label>{{localize "DND5E.SaveMinimum"}}</label>
<<<<<<< HEAD
    <input name="system.abilities.{{abilityId}}.minimum.save" type="number" value="{{ability.minimum.save}}">
=======
    {{numberInput ability.bonuses.saveMinimum name=(concat "system.abilities." abilityId ".bonuses.saveMinimum") step=1}}
>>>>>>> a2498c03
  </div>
  <hr>
  <div class="form-group">
    <label>{{localize "DND5E.BonusAbilitySave"}}</label>
    <input name="system.bonuses.abilities.save" type="text" value="{{bonusGlobalSave}}">
    <p class="notes">{{localize "DND5E.SaveGlobalBonusHint"}}</p>
  </div>

  <h3 class="form-header">{{labelChecks}}</h3>
  <div class="form-group">
    <label>{{localize "DND5E.AbilityCheckBonus"}}</label>
    <input name="system.abilities.{{abilityId}}.bonuses.check" type="text" value="{{ability.bonuses.check}}">
  </div>
  <div class="form-group">
    <label>{{localize "DND5E.AbilityCheckMinimum"}}</label>
    <input name="system.abilities.{{abilityId}}.minimum.check" type="number" value="{{ability.minimum.check}}">
  </div>
  <hr>
  <div class="form-group">
    <label>{{localize "DND5E.BonusAbilityCheck"}}</label>
    <input name="system.bonuses.abilities.check" type="text" value="{{bonusGlobalCheck}}"/>
    <p class="notes">{{localize "DND5E.AbilityCheckGlobalBonusHint"}}</p>
  </div>

  <button type="submit" name="submit" value="1"><i class="far fa-save"></i> {{ localize "Submit"}}</button>
</form><|MERGE_RESOLUTION|>--- conflicted
+++ resolved
@@ -13,11 +13,7 @@
   </div>
   <div class="form-group">
     <label>{{localize "DND5E.SaveMinimum"}}</label>
-<<<<<<< HEAD
-    <input name="system.abilities.{{abilityId}}.minimum.save" type="number" value="{{ability.minimum.save}}">
-=======
-    {{numberInput ability.bonuses.saveMinimum name=(concat "system.abilities." abilityId ".bonuses.saveMinimum") step=1}}
->>>>>>> a2498c03
+    {{numberInput ability.minimum.save name=(concat "system.abilities." abilityId ".minimum.save") step=1}}
   </div>
   <hr>
   <div class="form-group">
@@ -33,7 +29,7 @@
   </div>
   <div class="form-group">
     <label>{{localize "DND5E.AbilityCheckMinimum"}}</label>
-    <input name="system.abilities.{{abilityId}}.minimum.check" type="number" value="{{ability.minimum.check}}">
+    {{numberInput ability.minimum.check name=(concat "system.abilities." abilityId ".minimum.check") step=1}}
   </div>
   <hr>
   <div class="form-group">
